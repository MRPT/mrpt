/* +------------------------------------------------------------------------+
   |                     Mobile Robot Programming Toolkit (MRPT)            |
   |                          http://www.mrpt.org/                          |
   |                                                                        |
   | Copyright (c) 2005-2017, Individual contributors, see AUTHORS file     |
   | See: http://www.mrpt.org/Authors - All rights reserved.                |
   | Released under BSD License. See details in http://www.mrpt.org/License |
   +------------------------------------------------------------------------+ */

#include "xRawLogViewerMain.h"
#include "CFormEdit.h"

#include <wx/choicdlg.h>
#include <wx/msgdlg.h>
#include <wx/textdlg.h>
#include <wx/dirdlg.h>
#include <wx/filedlg.h>

// General global variables:
#include <mrpt/obs/CObservationGPS.h>
#include <mrpt/opengl/CPointCloud.h>
#include <mrpt/opengl/CGridPlaneXY.h>
#include <mrpt/opengl/CAxis.h>
#include <mrpt/system/os.h>
#include <mrpt/topography.h>
#include <mrpt/utils/stl_containers_utils.h>
#include <mrpt/math/utils.h>
#include <mrpt/math/ops_containers.h>
#include <mrpt/system/filesystem.h>
#include <mrpt/math/geometry.h>

using namespace mrpt;
using namespace mrpt::obs;
using namespace mrpt::opengl;
using namespace mrpt::system;
using namespace mrpt::math;
using namespace mrpt::gui;
using namespace mrpt::utils;
using namespace mrpt::topography;
using namespace mrpt::poses;
using namespace std;

// Show GPS path in a window:
void xRawLogViewerFrame::OnMenuDrawGPSPath(wxCommandEvent& event)
{
	WX_START_TRY

<<<<<<< HEAD
	string the_label = AskForObservationByLabel("Choose the GPS to use:");
=======
			string  the_label = AskForObservationByLabel("Choose the GPS to use:");
>>>>>>> 9f6c1fc0

	size_t i, M = 0, n = rawlog.size();

	TGeodeticCoords ref;
	bool ref_valid = false;

	// Ask the user for the reference?
	if (wxYES != wxMessageBox(
					 _("Do you want to take the GPS reference automatically "
					   "from the first found entry?"),
					 _("GPS path"), wxYES_NO))
	{
		wxString s = wxGetTextFromUser(
<<<<<<< HEAD
			_("Reference Latitude (degrees):"), _("GPS reference"), _("0.0"),
			this);
=======
					_("Reference Latitude (degrees):"),
					_("GPS reference"),
					_("0.0"), this );
>>>>>>> 9f6c1fc0
		if (s.IsEmpty()) return;
		if (!s.ToDouble(&ref.lat.decimal_value))
		{
			wxMessageBox(_("Invalid number"));
			return;
		}

		s = wxGetTextFromUser(
<<<<<<< HEAD
			_("Reference Longitude (degrees):"), _("GPS reference"), _("0.0"),
			this);
=======
					_("Reference Longitude (degrees):"),
					_("GPS reference"),
					_("0.0"), this );
>>>>>>> 9f6c1fc0
		if (s.IsEmpty()) return;
		if (!s.ToDouble(&ref.lon.decimal_value))
		{
			wxMessageBox(_("Invalid number"));
			return;
		}

		s = wxGetTextFromUser(
<<<<<<< HEAD
			_("Reference Height (meters):"), _("GPS reference"), _("0.0"),
			this);
=======
					_("Reference Height (meters):"),
					_("GPS reference"),
					_("0.0"), this );
>>>>>>> 9f6c1fc0
		if (s.IsEmpty()) return;
		if (!s.ToDouble(&ref.height))
		{
			wxMessageBox(_("Invalid number"));
			return;
		}

		ref_valid = true;
	}

	// Only RTK fixed?
	bool only_rtk =
		wxYES == wxMessageBox(
					 _("Take into account 'rtk' (modes 4-5) readings only?"),
					 _("GPS path"), wxYES_NO);

	vector<float> xs, ys, zs;
	double overall_distance = 0;

	for (i = 0; i < n; i++)
	{
		CObservationGPS::Ptr obs;

		switch (rawlog.getType(i))
		{
<<<<<<< HEAD
			case CRawlog::etSensoryFrame:
			{
				CSensoryFrame::Ptr sf = rawlog.getAsObservations(i);

				CObservation::Ptr o =
					sf->getObservationBySensorLabel(the_label);
				if (o && IS_CLASS(o, CObservationGPS))
				{
					obs = std::dynamic_pointer_cast<CObservationGPS>(o);
				}
=======
		case CRawlog::etSensoryFrame:
		{
			CSensoryFrame::Ptr sf = rawlog.getAsObservations(i);

			CObservation::Ptr o= sf->getObservationBySensorLabel(the_label);
			if (o && IS_CLASS(o,CObservationGPS))
			{
				obs = std::dynamic_pointer_cast<CObservationGPS>(o);
>>>>>>> 9f6c1fc0
			}
		}
			break;

<<<<<<< HEAD
			case CRawlog::etObservation:
			{
				CObservation::Ptr o = rawlog.getAsObservation(i);

				if (!os::_strcmpi(o->sensorLabel.c_str(), the_label.c_str()) &&
					IS_CLASS(o, CObservationGPS))
				{
					obs = std::dynamic_pointer_cast<CObservationGPS>(o);
				}
=======
		case CRawlog::etObservation:
		{
			CObservation::Ptr o = rawlog.getAsObservation(i);

			if ( !os::_strcmpi(o->sensorLabel.c_str(), the_label.c_str()) && IS_CLASS(o,CObservationGPS))
			{
				obs = std::dynamic_pointer_cast<CObservationGPS>(o);
>>>>>>> 9f6c1fc0
			}
		}
			break;

			default:
				break;
		}

		// If we had a GPS obs, process it:
<<<<<<< HEAD
		const mrpt::obs::gnss::Message_NMEA_GGA* gga = nullptr;
		if (obs && obs->hasMsgClass<mrpt::obs::gnss::Message_NMEA_GGA>())
		{
=======
		const mrpt::obs::gnss::Message_NMEA_GGA *gga = nullptr;
		if (obs && obs->hasMsgClass<mrpt::obs::gnss::Message_NMEA_GGA>()) {
>>>>>>> 9f6c1fc0
			gga = &obs->getMsgByClass<mrpt::obs::gnss::Message_NMEA_GGA>();
		}

		if (gga && (!only_rtk || gga->fields.fix_quality == 4 ||
					gga->fields.fix_quality == 5))
		{
			TPoint3D X_ENU;  // Transformed coordinates

			const TGeodeticCoords obsCoords =
				gga->getAsStruct<TGeodeticCoords>();

			// The first gps datum?
			if (!ref_valid)
			{
				ref_valid = true;
				ref = obsCoords;
			}

			// Local XYZ coordinates transform:
			geodeticToENU_WGS84(obsCoords, X_ENU, ref);

			// Geocentric XYZ:
			TPoint3D X_geo;
			geodeticToGeocentric_WGS84(obsCoords, X_geo);

			if (!xs.empty())
				overall_distance += sqrt(
					square(X_ENU.x - *xs.rbegin()) +
					square(X_ENU.y - *ys.rbegin()) +
					square(X_ENU.z - *zs.rbegin()));

			xs.push_back(X_ENU.x);
			ys.push_back(X_ENU.y);
			zs.push_back(X_ENU.z);

			M++;
		}
	}

	// Window 3d:
	winGPSPath = mrpt::make_aligned_shared<CDisplayWindow3D>(
		format(
			"GPS path, %i points (%s) %.03f meters length", int(M),
			the_label.c_str(), overall_distance));

	COpenGLScene scene;
	CPointCloud::Ptr gl_path = mrpt::make_aligned_shared<CPointCloud>();
	gl_path->setAllPoints(xs, ys, zs);
	gl_path->setColor(0, 0, 1);

	gl_path->setPointSize(3);

	scene.insert(gl_path);
	scene.insert(
		CGridPlaneXY::Ptr(
			mrpt::make_aligned_shared<CGridPlaneXY>(-300, 300, -300, 300, 0, 10)));
	scene.insert(
		CAxis::Ptr(
			mrpt::make_aligned_shared<CAxis>(
				-300, -300, -50, 300, 300, 50, 1.0, 3, true)));

	COpenGLScene::Ptr the_scene = winGPSPath->get3DSceneAndLock();
	*the_scene = scene;
	winGPSPath->unlockAccess3DScene();
	winGPSPath->repaint();

	// 2D wins:
	winGPSPath2D_xy = mrpt::make_aligned_shared<CDisplayWindowPlots>(
		format("GPS path - XY (%s)", the_label.c_str()));
	winGPSPath2D_xy->plot(xs, ys, "b");
	winGPSPath2D_xy->axis_fit(true);

	winGPSPath2D_xz = mrpt::make_aligned_shared<CDisplayWindowPlots>(
		format("GPS path - XZ (%s)", the_label.c_str()));
	winGPSPath2D_xz->plot(xs, zs, "b");
	winGPSPath2D_xz->axis_fit(true);

	WX_END_TRY
}

void fixGPStimestamp(
	CObservationGPS::Ptr& obs, CVectorDouble& time_changes,
	std::map<std::string, double>& DeltaTimes)
{
	if (!obs->has_GGA_datum && !obs->has_RMC_datum) return;

	CObservationGPS::TUTCTime theTime;
	bool hasTime = false;

<<<<<<< HEAD
	const gnss::Message_NMEA_GGA* gga = nullptr;
	if (obs && obs->hasMsgClass<gnss::Message_NMEA_GGA>())
	{
		gga = &obs->getMsgByClass<gnss::Message_NMEA_GGA>();
	}
	const gnss::Message_NMEA_RMC* rmc = nullptr;
	if (obs && obs->hasMsgClass<gnss::Message_NMEA_RMC>())
	{
=======
	const gnss::Message_NMEA_GGA *gga = nullptr;
	if (obs && obs->hasMsgClass<gnss::Message_NMEA_GGA>()) {
		gga = &obs->getMsgByClass<gnss::Message_NMEA_GGA>();
	}
	const gnss::Message_NMEA_RMC *rmc = nullptr;
	if (obs && obs->hasMsgClass<gnss::Message_NMEA_RMC>()) {
>>>>>>> 9f6c1fc0
		rmc = &obs->getMsgByClass<gnss::Message_NMEA_RMC>();
	}

	if (gga && gga->fields.fix_quality > 0)
	{
		theTime = gga->fields.UTCTime;
		hasTime = true;
	}
<<<<<<< HEAD
	else if (rmc && rmc->fields.validity_char == 'A')
	{
		theTime = rmc->fields.UTCTime;
		hasTime = true;
	}

	// The last known delta_time for this sensor name
	if (DeltaTimes.find(obs->sensorLabel) == DeltaTimes.end())
=======
	else
		if (rmc && rmc->fields.validity_char=='A' )
		{
			theTime = rmc->fields.UTCTime;
			hasTime = true;
		}

	// The last known delta_time for this sensor name
	if (DeltaTimes.find( obs->sensorLabel )==DeltaTimes.end())
>>>>>>> 9f6c1fc0
		DeltaTimes[obs->sensorLabel] = 0;

	double& DeltaTime = DeltaTimes[obs->sensorLabel];

	if (hasTime)
	{
		TTimeParts timparts;
		mrpt::system::timestampToParts(obs->timestamp, timparts);

		DeltaTime = 3600 * theTime.hour + 60 * theTime.minute + theTime.sec;
		DeltaTime -=
			3600 * timparts.hour + 60 * timparts.minute + timparts.second;

		if (theTime.hour < timparts.hour - 2)
		{
			// The GPS time is one day ahead the "timestamp"
			DeltaTime += 3600 * 24;
		}
		else if (timparts.hour > theTime.hour + 2)
		{
			// The "timstamp" is one day ahead the GPS time:
			DeltaTime -= 3600 * 24;
		}

		// Instead of delta, just replace:
		timparts.hour = theTime.hour;
		timparts.minute = theTime.minute;
		timparts.second = theTime.sec;

		obs->timestamp = buildTimestampFromParts(timparts);
	}
	else
	{
		// Use last delta
		obs->timestamp += mrpt::system::secondsToTimestamp(DeltaTime);
	}

	// Fix timestamp:
	time_changes.push_back(DeltaTime);
}

void xRawLogViewerFrame::OnMenuRegenerateGPSTimestamps(wxCommandEvent& event)
{
	WX_START_TRY

<<<<<<< HEAD
	wxBusyCursor waitCursor;
=======
			wxBusyCursor        waitCursor;
>>>>>>> 9f6c1fc0

	vector_string the_labels =
		AskForObservationByLabelMultiple("Choose the GPS(s) to consider:");

	CVectorDouble time_changes;  // all the shifts

	std::map<std::string, double> DeltaTimes;

	// First, build an ordered list of "times"->"indexes":
	// ------------------------------------------------------
<<<<<<< HEAD
	std::map<TTimeStamp, size_t> ordered_times;
	size_t i, n = rawlog.size();

	for (i = 0; i < n; i++)
	{
		switch (rawlog.getType(i))
		{
			default:
				wxMessageBox(
					_("Error: this command is for rawlogs without sensory "
					  "frames."));
				return;
				break;

			case CRawlog::etSensoryFrame:
			{
				CSensoryFrame::Ptr sf = rawlog.getAsObservations(i);

				for (CSensoryFrame::iterator it = sf->begin(); it != sf->end();
					 ++it)
				{
					if ((*it)->GetRuntimeClass() == CLASS_ID(CObservationGPS) &&
						find_in_vector((*it)->sensorLabel, the_labels) !=
							string::npos)
					{
						CObservationGPS::Ptr obs =
							std::dynamic_pointer_cast<CObservationGPS>(*it);
						fixGPStimestamp(obs, time_changes, DeltaTimes);
					}
=======
	std::map<TTimeStamp,size_t>	ordered_times;
	size_t  i, n = rawlog.size();

	for (i=0;i<n;i++)
	{
		switch ( rawlog.getType(i) )
		{
		default:
			wxMessageBox(_("Error: this command is for rawlogs without sensory frames."));
			return;
			break;

		case CRawlog::etSensoryFrame:
		{
			CSensoryFrame::Ptr sf = rawlog.getAsObservations(i);

			for (CSensoryFrame::iterator it=sf->begin();it!=sf->end();++it)
			{
				if ( (*it)->GetRuntimeClass()==CLASS_ID(CObservationGPS) && find_in_vector( (*it)->sensorLabel, the_labels)!=string::npos )
				{
					CObservationGPS::Ptr obs = std::dynamic_pointer_cast<CObservationGPS>(*it);
					fixGPStimestamp(obs, time_changes, DeltaTimes);
>>>>>>> 9f6c1fc0
				}
			}
		}
			break;

<<<<<<< HEAD
			case CRawlog::etObservation:
			{
				CObservation::Ptr o = rawlog.getAsObservation(i);

				if (IS_CLASS(o, CObservationGPS) &&
					find_in_vector(o->sensorLabel, the_labels) != string::npos)
				{
					CObservationGPS::Ptr obs =
						std::dynamic_pointer_cast<CObservationGPS>(o);
					fixGPStimestamp(obs, time_changes, DeltaTimes);
				}
			}
			break;
		}  // end switch type
	}  // end for i

	unsigned int nChanges = time_changes.size();
	double average_time_change = 0, std_time_change = 0;
	mrpt::math::meanAndStd(time_changes, average_time_change, std_time_change);

	if (wxYES == wxMessageBox(
					 wxString::Format(
						 _("%u changes, average/std time shift is: %f/%f sec. "
						   "Do you want to re-order by timestamp?"),
						 nChanges, average_time_change, std_time_change),
					 _("Done"), wxYES_NO, this))
=======
		case CRawlog::etObservation:
		{
			CObservation::Ptr o = rawlog.getAsObservation(i);

			if (IS_CLASS(o,CObservationGPS) && find_in_vector( o->sensorLabel, the_labels)!=string::npos)
			{
				CObservationGPS::Ptr obs = std::dynamic_pointer_cast<CObservationGPS>(o);
				fixGPStimestamp(obs, time_changes, DeltaTimes);
			}
		}
			break;
		} // end switch type
	} // end for i

	unsigned int nChanges = time_changes.size();
	double average_time_change = 0, std_time_change = 0;
	mrpt::math::meanAndStd(time_changes,average_time_change, std_time_change );

	if (wxYES==wxMessageBox( wxString::Format(_("%u changes, average/std time shift is: %f/%f sec. Do you want to re-order by timestamp?"),nChanges, average_time_change, std_time_change  ), _("Done"),wxYES_NO, this ))
>>>>>>> 9f6c1fc0
	{
		OnMenuResortByTimestamp(event);
	}

	WX_END_TRY
}

void xRawLogViewerFrame::OnMenuDistanceBtwGPSs(wxCommandEvent& event)
{
	WX_START_TRY

<<<<<<< HEAD
	wxMessageBox(
		_("It will be measured the distance between two GPSs, assuming they "
		  "are fixed on the vehicle,\n and using only RTK fixed "
		  "observations."));

	if (listOfSensorLabels.empty())
	{
		wxMessageBox(
			_("No sensors were found with proper sensor labels. Labels are "
			  "required for this operation."));
=======
			wxMessageBox(_("It will be measured the distance between two GPSs, assuming they are fixed on the vehicle,\n and using only RTK fixed observations."));

	if (listOfSensorLabels.empty())
	{
		wxMessageBox(_("No sensors were found with proper sensor labels. Labels are required for this operation."));
>>>>>>> 9f6c1fc0
		return;
	}

	// List of labels:
	wxArrayString lstLabels;
<<<<<<< HEAD
	for (std::map<std::string, TInfoPerSensorLabel>::iterator i =
			 listOfSensorLabels.begin();
		 i != listOfSensorLabels.end(); ++i)
		lstLabels.Add(_U(i->first.c_str()));

	wxString ret = wxGetSingleChoice(
		_("Choose the first GPS:"), _("Sensor Labels"), lstLabels, this);
=======
	for (std::map<std::string,TInfoPerSensorLabel>::iterator i=listOfSensorLabels.begin();i!=listOfSensorLabels.end();++i)
		lstLabels.Add( _U( i->first.c_str() ) );

	wxString ret = wxGetSingleChoice(
				_("Choose the first GPS:"),
				_("Sensor Labels"),
				lstLabels,
				this );
>>>>>>> 9f6c1fc0
	if (ret.IsEmpty()) return;

	string gps1 = string(ret.mb_str());

	ret = wxGetSingleChoice(
<<<<<<< HEAD
		_("Choose the second GPS:"), _("Sensor Labels"), lstLabels, this);
=======
				_("Choose the second GPS:"),
				_("Sensor Labels"),
				lstLabels,
				this );
>>>>>>> 9f6c1fc0
	if (ret.IsEmpty()) return;
	string gps2 = string(ret.mb_str());

	size_t i, n = rawlog.size();

<<<<<<< HEAD
	// Look for the 2 observations:
	CObservationGPS::Ptr last_GPS1, last_GPS2;

	CVectorDouble dists;

	TGeodeticCoords refCoords(0, 0, 0);
=======
	size_t  i, n = rawlog.size();

	// Look for the 2 observations:
	CObservationGPS::Ptr last_GPS1, last_GPS2;

	CVectorDouble   dists;

	TGeodeticCoords refCoords(0,0,0);
>>>>>>> 9f6c1fc0

	// Load configuration block:
	CConfigFileMemory memFil;
	rawlog.getCommentTextAsConfigFile(memFil);

	refCoords.lat = memFil.read_double("GPS_ORIGIN", "lat_deg", 0);
	refCoords.lon = memFil.read_double("GPS_ORIGIN", "lon_deg", 0);
	refCoords.height = memFil.read_double("GPS_ORIGIN", "height", 0);

	bool ref_valid = !refCoords.isClear();

	for (i = 0; i < n; i++)
	{
		switch (rawlog.getType(i))
		{
			case CRawlog::etSensoryFrame:
			{
				CSensoryFrame::Ptr sf = rawlog.getAsObservations(i);

<<<<<<< HEAD
				if (!ref_valid)
				{
					CObservationGPS::Ptr o =
						sf->getObservationByClass<CObservationGPS>();
					if (o && o->has_GGA_datum)
					{
						refCoords = o->getMsgByClass<gnss::Message_NMEA_GGA>()
										.getAsStruct<TGeodeticCoords>();
						ref_valid = true;
					}
				}
=======
	for (i=0;i<n;i++)
	{
		switch ( rawlog.getType(i) )
		{
		case CRawlog::etSensoryFrame:
		{
			CSensoryFrame::Ptr sf = rawlog.getAsObservations(i);

			if (!ref_valid)
			{
				CObservationGPS::Ptr o = sf->getObservationByClass<CObservationGPS>();
				if (o && o->has_GGA_datum)
				{
					refCoords = o->getMsgByClass<gnss::Message_NMEA_GGA>().getAsStruct<TGeodeticCoords>();
					ref_valid = true;
				}
			}

			CObservation::Ptr o1 = sf->getObservationBySensorLabel(gps1);
			CObservation::Ptr o2 = sf->getObservationBySensorLabel(gps2);

			if (o1)
			{
				ASSERT_(o1->GetRuntimeClass()==CLASS_ID(CObservationGPS));
				CObservationGPS::Ptr obs = std::dynamic_pointer_cast<CObservationGPS>(o1);
				if (obs->has_GGA_datum && obs->getMsgByClass<gnss::Message_NMEA_GGA>().fields.fix_quality==4)
					last_GPS1 = obs;
			}
			if (o2)
			{
				ASSERT_(o2->GetRuntimeClass()==CLASS_ID(CObservationGPS));
				CObservationGPS::Ptr obs = std::dynamic_pointer_cast<CObservationGPS>(o2);
				if (obs->has_GGA_datum && obs->getMsgByClass<gnss::Message_NMEA_GGA>().fields.fix_quality==4)
					last_GPS2 = obs;
			}
		}
			break;

		case CRawlog::etObservation:
		{
			CObservation::Ptr o = rawlog.getAsObservation(i);

			if (!ref_valid && IS_CLASS(o,CObservationGPS))
			{
				CObservationGPS::Ptr ob = std::dynamic_pointer_cast<CObservationGPS>(o);
				if (ob && ob->has_GGA_datum)
				{
					refCoords = ob->getMsgByClass<gnss::Message_NMEA_GGA>().getAsStruct<TGeodeticCoords>();
					ref_valid = true;
				}
			}


			if (o->sensorLabel == gps1)
			{
				ASSERT_(IS_CLASS(o,CObservationGPS));
				CObservationGPS::Ptr obs = std::dynamic_pointer_cast<CObservationGPS>(o);
				if (obs->has_GGA_datum && obs->getMsgByClass<gnss::Message_NMEA_GGA>().fields.fix_quality==4)
					last_GPS1 = obs;
			}

			if (o->sensorLabel == gps2)
			{
				ASSERT_(IS_CLASS(o,CObservationGPS));
				CObservationGPS::Ptr obs = std::dynamic_pointer_cast<CObservationGPS>(o);
				if (obs->has_GGA_datum && obs->getMsgByClass<gnss::Message_NMEA_GGA>().fields.fix_quality==4)
					last_GPS2 = obs;
			}
		}
			break;

		default:
			break;
		} // end switch type

		// Now check if we have 2 gps with the same time stamp:
		if (last_GPS1 && last_GPS2)
		{
			if (last_GPS1->getMsgByClass<gnss::Message_NMEA_GGA>().fields.UTCTime == last_GPS2->getMsgByClass<gnss::Message_NMEA_GGA>().fields.UTCTime)
			{
				// Compute distance:
				TPoint3D  p1;
				mrpt::topography::geodeticToENU_WGS84(
							last_GPS1->getMsgByClass<gnss::Message_NMEA_GGA>().getAsStruct<TGeodeticCoords>(),
							p1,
							refCoords);

				TPoint3D  p2;
				mrpt::topography::geodeticToENU_WGS84(
							last_GPS2->getMsgByClass<gnss::Message_NMEA_GGA>().getAsStruct<TGeodeticCoords>(),
							p2,
							refCoords);

				// Fix offset:
				p1.x += memFil.read_double( string("OFFSET_")+last_GPS1->sensorLabel, "x", 0 );
				p1.y += memFil.read_double( string("OFFSET_")+last_GPS1->sensorLabel, "y", 0 );
				p1.z += memFil.read_double( string("OFFSET_")+last_GPS1->sensorLabel, "z", 0 );

				p2.x += memFil.read_double( string("OFFSET_")+last_GPS2->sensorLabel, "x", 0 );
				p2.y += memFil.read_double( string("OFFSET_")+last_GPS2->sensorLabel, "y", 0 );
				p2.z += memFil.read_double( string("OFFSET_")+last_GPS2->sensorLabel, "z", 0 );

				double d = mrpt::math::distance(p1,p2);

				dists.push_back(d);

				last_GPS1.reset();
				last_GPS2.reset();
			}
		}
	} // end for


	if (dists.empty())
	{
		wxMessageBox(_("No valid GPS observations were found."),_("Done"),wxOK,this);
	}
	else
	{
		double d_mean,d_std;
		mrpt::math::meanAndStd(dists,d_mean,d_std);

		wxMessageBox(_U(
						 format("The distance between GPS sensors is %.04fm, with\n a sigma=%.04fm, average from %u entries.",
								d_mean,d_std, (unsigned)dists.size()).c_str() ),_("Done"),wxOK,this);
	}

	WX_END_TRY
}

>>>>>>> 9f6c1fc0

				CObservation::Ptr o1 = sf->getObservationBySensorLabel(gps1);
				CObservation::Ptr o2 = sf->getObservationBySensorLabel(gps2);

<<<<<<< HEAD
				if (o1)
				{
					ASSERT_(o1->GetRuntimeClass() == CLASS_ID(CObservationGPS));
					CObservationGPS::Ptr obs =
						std::dynamic_pointer_cast<CObservationGPS>(o1);
					if (obs->has_GGA_datum &&
						obs->getMsgByClass<gnss::Message_NMEA_GGA>()
								.fields.fix_quality == 4)
						last_GPS1 = obs;
				}
				if (o2)
				{
					ASSERT_(o2->GetRuntimeClass() == CLASS_ID(CObservationGPS));
					CObservationGPS::Ptr obs =
						std::dynamic_pointer_cast<CObservationGPS>(o2);
					if (obs->has_GGA_datum &&
						obs->getMsgByClass<gnss::Message_NMEA_GGA>()
								.fields.fix_quality == 4)
						last_GPS2 = obs;
				}
			}
			break;
=======
			size_t             	i, n = rawlog.size();
	std::vector<int>	histogramGPSModes(9,0);
>>>>>>> 9f6c1fc0

			case CRawlog::etObservation:
			{
				CObservation::Ptr o = rawlog.getAsObservation(i);

				if (!ref_valid && IS_CLASS(o, CObservationGPS))
				{
					CObservationGPS::Ptr ob =
						std::dynamic_pointer_cast<CObservationGPS>(o);
					if (ob && ob->has_GGA_datum)
					{
						refCoords = ob->getMsgByClass<gnss::Message_NMEA_GGA>()
										.getAsStruct<TGeodeticCoords>();
						ref_valid = true;
					}
				}

				if (o->sensorLabel == gps1)
				{
					ASSERT_(IS_CLASS(o, CObservationGPS));
					CObservationGPS::Ptr obs =
						std::dynamic_pointer_cast<CObservationGPS>(o);
					if (obs->has_GGA_datum &&
						obs->getMsgByClass<gnss::Message_NMEA_GGA>()
								.fields.fix_quality == 4)
						last_GPS1 = obs;
				}

<<<<<<< HEAD
				if (o->sensorLabel == gps2)
=======
		case CRawlog::etSensoryFrame:
		{
			CSensoryFrame::Ptr sf = rawlog.getAsObservations(i);
			CObservationGPS::Ptr obs =sf->getObservationByClass<CObservationGPS>();
			if (obs)
				if (obs->has_GGA_datum)
>>>>>>> 9f6c1fc0
				{
					ASSERT_(IS_CLASS(o, CObservationGPS));
					CObservationGPS::Ptr obs =
						std::dynamic_pointer_cast<CObservationGPS>(o);
					if (obs->has_GGA_datum &&
						obs->getMsgByClass<gnss::Message_NMEA_GGA>()
								.fields.fix_quality == 4)
						last_GPS2 = obs;
				}
		}
			break;

<<<<<<< HEAD
			default:
				break;
		}  // end switch type

		// Now check if we have 2 gps with the same time stamp:
		if (last_GPS1 && last_GPS2)
		{
			if (last_GPS1->getMsgByClass<gnss::Message_NMEA_GGA>()
					.fields.UTCTime ==
				last_GPS2->getMsgByClass<gnss::Message_NMEA_GGA>()
					.fields.UTCTime)
			{
				// Compute distance:
				TPoint3D p1;
				mrpt::topography::geodeticToENU_WGS84(
					last_GPS1->getMsgByClass<gnss::Message_NMEA_GGA>()
						.getAsStruct<TGeodeticCoords>(),
					p1, refCoords);

				TPoint3D p2;
				mrpt::topography::geodeticToENU_WGS84(
					last_GPS2->getMsgByClass<gnss::Message_NMEA_GGA>()
						.getAsStruct<TGeodeticCoords>(),
					p2, refCoords);

				// Fix offset:
				p1.x += memFil.read_double(
					string("OFFSET_") + last_GPS1->sensorLabel, "x", 0);
				p1.y += memFil.read_double(
					string("OFFSET_") + last_GPS1->sensorLabel, "y", 0);
				p1.z += memFil.read_double(
					string("OFFSET_") + last_GPS1->sensorLabel, "z", 0);

				p2.x += memFil.read_double(
					string("OFFSET_") + last_GPS2->sensorLabel, "x", 0);
				p2.y += memFil.read_double(
					string("OFFSET_") + last_GPS2->sensorLabel, "y", 0);
				p2.z += memFil.read_double(
					string("OFFSET_") + last_GPS2->sensorLabel, "z", 0);

				double d = mrpt::math::distance(p1, p2);

				dists.push_back(d);

				last_GPS1.reset();
				last_GPS2.reset();
			}
		}
	}  // end for

	if (dists.empty())
	{
		wxMessageBox(
			_("No valid GPS observations were found."), _("Done"), wxOK, this);
	}
	else
	{
		double d_mean, d_std;
		mrpt::math::meanAndStd(dists, d_mean, d_std);

		wxMessageBox(
			_U(format(
				   "The distance between GPS sensors is %.04fm, with\n a "
				   "sigma=%.04fm, average from %u entries.",
				   d_mean, d_std, (unsigned)dists.size())
				   .c_str()),
			_("Done"), wxOK, this);
	}

	WX_END_TRY
}

void xRawLogViewerFrame::OnSummaryGPS(wxCommandEvent& event)
{
	WX_START_TRY

	size_t i, n = rawlog.size();
	std::vector<int> histogramGPSModes(9, 0);

	for (i = 0; i < n; i++)
	{
		switch (rawlog.getType(i))
		{
			default:
				break;

			case CRawlog::etSensoryFrame:
=======
		case CRawlog::etObservation:
		{
			CObservation::Ptr o= rawlog.getAsObservation(i);
			if (IS_CLASS(o,CObservationGPS))
>>>>>>> 9f6c1fc0
			{
				CSensoryFrame::Ptr sf = rawlog.getAsObservations(i);
				CObservationGPS::Ptr obs =
					sf->getObservationByClass<CObservationGPS>();
				if (obs)
					if (obs->has_GGA_datum)
					{
						ASSERT_(
							obs->getMsgByClass<gnss::Message_NMEA_GGA>()
								.fields.fix_quality <= 8);
						histogramGPSModes[obs->getMsgByClass<
												 gnss::Message_NMEA_GGA>()
											  .fields.fix_quality]++;
					}
			}
<<<<<<< HEAD
			break;

			case CRawlog::etObservation:
			{
				CObservation::Ptr o = rawlog.getAsObservation(i);
				if (IS_CLASS(o, CObservationGPS))
				{
					CObservationGPS::Ptr obs =
						std::dynamic_pointer_cast<CObservationGPS>(o);
					if (obs)
						if (obs->has_GGA_datum)
						{
							ASSERT_(
								obs->getMsgByClass<gnss::Message_NMEA_GGA>()
									.fields.fix_quality <= 8);
							histogramGPSModes[obs->getMsgByClass<
													 gnss::Message_NMEA_GGA>()
												  .fields.fix_quality]++;
						}
				}
			}
=======
		}
>>>>>>> 9f6c1fc0
			break;
		}
	}

	string s("Number of GPS readings for each fix_quality value:\n");
	static const char* gpsModes[9] = {
		"Invalid",   "GPS fix (SPS)",  "DGPS",		   "PPS fix",   "RTK",
		"Float RTK", "Dead reckoning", "Manual input", "Simulation"};
	for (i = 0; i < 9; i++)
		s = s + format(
					"Mode %u : %u readings (Mode: '%s')\n", (unsigned)i,
					histogramGPSModes[i], gpsModes[i]);

	wxMessageBox(_U(s.c_str()), _("GPS data summary"), wxOK, this);

	WX_END_TRY
}

void xRawLogViewerFrame::OnGenGPSTxt(wxCommandEvent& event)
{
	WX_START_TRY

			wxString caption = wxT("Save as...");
	wxString wildcard = wxT("Text files (*.txt)|*.txt|All files (*.*)|*.*");
	wxString defaultDir(
		_U(iniFile->read_string(iniFileSect, "LastDir", ".").c_str()));
	wxString defaultFilename =
		_U((loadedFileName + string("_GPS.txt")).c_str());
	wxFileDialog dialog(
		this, caption, defaultDir, defaultFilename, wildcard,
		wxFD_SAVE | wxFD_OVERWRITE_PROMPT);

	if (dialog.ShowModal() == wxID_OK)
	{
		wxString fileName = dialog.GetPath();
		string fil(fileName.mbc_str());

		size_t i, M = 0, n = rawlog.size();

		map<string, FILE*> lstFiles;

		TGeodeticCoords refCoords(0, 0, 0);
		bool ref_valid = false;

		// Load configuration block:
		CConfigFileMemory memFil;
		rawlog.getCommentTextAsConfigFile(memFil);

		refCoords.lat = memFil.read_double("GPS_ORIGIN", "lat_deg", 0);
		refCoords.lon = memFil.read_double("GPS_ORIGIN", "lon_deg", 0);
		refCoords.height = memFil.read_double("GPS_ORIGIN", "height", 0);

		ref_valid = !refCoords.isClear();

		CPose3D local_ENU;

		if (ref_valid)
		{
			wxMessageBox(
				_("GPS origin coordinates taken from rawlog configuration "
				  "block"),
				_("Export GPS data"));
		}

		// Ask the user for the reference?
		if (!ref_valid &&
			wxYES != wxMessageBox(
						 _("Do you want to take the GPS reference "
						   "automatically from the first found entry?"),
						 _("Export GPS data"), wxYES_NO))
		{
			wxString s = wxGetTextFromUser(
<<<<<<< HEAD
				_("Reference Latitude (degrees):"), _("GPS reference"),
				_("0.0"), this);
			if (s.IsEmpty()) return;
			if (!s.ToDouble(&refCoords.lat.decimal_value))
			{
				wxMessageBox(_("Invalid number"));
				return;
			}

			s = wxGetTextFromUser(
				_("Reference Longitude (degrees):"), _("GPS reference"),
				_("0.0"), this);
			if (s.IsEmpty()) return;
			if (!s.ToDouble(&refCoords.lon.decimal_value))
			{
				wxMessageBox(_("Invalid number"));
				return;
			}

			s = wxGetTextFromUser(
				_("Reference Height (meters):"), _("GPS reference"), _("0.0"),
				this);
			if (s.IsEmpty()) return;
			if (!s.ToDouble(&refCoords.height))
			{
				wxMessageBox(_("Invalid number"));
				return;
			}

			ref_valid = true;
=======
						_("Reference Latitude (degrees):"),
						_("GPS reference"),
						_("0.0"), this );
			if (s.IsEmpty()) return;
			if (!s.ToDouble(&refCoords.lat.decimal_value)) { wxMessageBox(_("Invalid number")); return; }

			s = wxGetTextFromUser(
						_("Reference Longitude (degrees):"),
						_("GPS reference"),
						_("0.0"), this );
			if (s.IsEmpty()) return;
			if (!s.ToDouble(&refCoords.lon.decimal_value)) { wxMessageBox(_("Invalid number")); return; }

			s = wxGetTextFromUser(
						_("Reference Height (meters):"),
						_("GPS reference"),
						_("0.0"), this );
			if (s.IsEmpty()) return;
			if (!s.ToDouble(&refCoords.height)) { wxMessageBox(_("Invalid number")); return; }

			ref_valid=true;
>>>>>>> 9f6c1fc0

			// Local coordinates reference:
			TPose3D _local_ENU;
			mrpt::topography::ENU_axes_from_WGS84(
<<<<<<< HEAD
				refCoords.lon, refCoords.lat, refCoords.height, _local_ENU,
				true);
=======
						refCoords.lon, refCoords.lat, refCoords.height,
						_local_ENU,
						true);
>>>>>>> 9f6c1fc0
			local_ENU = CPose3D(_local_ENU);
		}

		// All gps data:
		map<TTimeStamp, map<string, CPoint3D>> lstXYZallGPS;
		set<string> lstAllGPSlabels;

		for (i = 0; i < n; i++)
		{
			switch (rawlog.getType(i))
			{
<<<<<<< HEAD
				case CRawlog::etSensoryFrame:
				{
					CSensoryFrame::Ptr sf = rawlog.getAsObservations(i);

					size_t ith_obs = 0;
					CObservationGPS::Ptr obs;
					do
					{
						obs = sf->getObservationByClass<CObservationGPS>(
							ith_obs++);
						if (obs)
						{
							map<string, FILE*>::const_iterator it =
								lstFiles.find(obs->sensorLabel);

							FILE* f_this;

							if (it == lstFiles.end())  // A new fiile for this
							// sensorlabel??
							{
								f_this = lstFiles[obs->sensorLabel] = os::fopen(
									format(
										"%s_%s.txt", fil.c_str(),
										fileNameStripInvalidChars(
											obs->sensorLabel)
											.c_str())
										.c_str(),
									"wt");

								if (!f_this)
									THROW_EXCEPTION(
										"Cannot open output file for write.");
=======
			case CRawlog::etSensoryFrame:
			{
				CSensoryFrame::Ptr sf = rawlog.getAsObservations(i);

				size_t  ith_obs = 0;
				CObservationGPS::Ptr obs;
				do
				{
					obs = sf->getObservationByClass<CObservationGPS>(ith_obs++);
					if (obs)
					{
						map<string, FILE*>::const_iterator  it = lstFiles.find( obs->sensorLabel );

						FILE *f_this;

						if ( it==lstFiles.end() )	// A new fiile for this sensorlabel??
						{
							f_this = lstFiles[ obs->sensorLabel ] = os::fopen(
										format("%s_%s.txt",
											   fil.c_str(),
											   fileNameStripInvalidChars( obs->sensorLabel ).c_str()
											   ).c_str(),"wt");

							if (!f_this)
								THROW_EXCEPTION("Cannot open output file for write.");
						}
						else
							f_this = it->second;

						if (obs->has_GGA_datum) // && obs->has_RMC_datum )
						{
							TPoint3D p;		// Transformed coordinates

							// The first gps datum?
							if (!ref_valid)
							{
								ref_valid=true;
								refCoords = obs->getMsgByClass<gnss::Message_NMEA_GGA>().getAsStruct<TGeodeticCoords>();

								// Local coordinates reference:
								TPose3D _local_ENU;
								mrpt::topography::ENU_axes_from_WGS84(
											refCoords,
											_local_ENU,
											true);
								local_ENU = CPose3D(_local_ENU);
>>>>>>> 9f6c1fc0
							}

<<<<<<< HEAD
							if (obs->has_GGA_datum)  // && obs->has_RMC_datum )
							{
								TPoint3D p;  // Transformed coordinates

								// The first gps datum?
								if (!ref_valid)
								{
									ref_valid = true;
									refCoords =
										obs->getMsgByClass<
											   gnss::Message_NMEA_GGA>()
											.getAsStruct<TGeodeticCoords>();

									// Local coordinates reference:
									TPose3D _local_ENU;
									mrpt::topography::ENU_axes_from_WGS84(
										refCoords, _local_ENU, true);
									local_ENU = CPose3D(_local_ENU);
								}

								// Local XYZ coordinates transform:
								mrpt::topography::geodeticToENU_WGS84(
									obs->getMsgByClass<gnss::Message_NMEA_GGA>()
										.getAsStruct<TGeodeticCoords>(),
									p, refCoords);

								// Geocentric XYZ:
								TPoint3D geo;
								mrpt::topography::geodeticToGeocentric_WGS84(
									obs->getMsgByClass<gnss::Message_NMEA_GGA>()
										.getAsStruct<TGeodeticCoords>(),
									geo);

								// Save file:
								double tim = mrpt::system::timestampTotime_t(
									obs->timestamp);
								/*  obs->GGA_datum.UTCTime.hour * 3600 +
											  obs->GGA_datum.UTCTime.minute * 60
								   +
											  obs->GGA_datum.UTCTime.sec;*/

								::fprintf(
									f_this,
									"%.4f %.16f %.16f %f %u %u %f %f %.16f "
									"%.16f %f %i %.4f %.4f %.4f\n",
									tim, DEG2RAD(
											 obs->getMsgByClass<
													gnss::Message_NMEA_GGA>()
												 .fields.latitude_degrees),
									DEG2RAD(
										obs->getMsgByClass<
											   gnss::Message_NMEA_GGA>()
											.fields.longitude_degrees),
									obs->getMsgByClass<gnss::Message_NMEA_GGA>()
										.fields.altitude_meters,
									obs->getMsgByClass<gnss::Message_NMEA_GGA>()
										.fields.fix_quality,
									obs->getMsgByClass<gnss::Message_NMEA_GGA>()
										.fields.satellitesUsed,
									obs->has_RMC_datum
										? obs->getMsgByClass<
												 gnss::Message_NMEA_RMC>()
											  .fields.speed_knots
										: 0.0,
									obs->has_RMC_datum
										? DEG2RAD(
											  obs->getMsgByClass<
													 gnss::Message_NMEA_RMC>()
												  .fields.direction_degrees)
										: 0.0,
									p.x, p.y, p.z,
									(int)i,  // rawlog index
									geo.x, geo.y, geo.z);
								M++;

								if (obs->getMsgByClass<gnss::Message_NMEA_GGA>()
										.fields.fix_quality == 4)
								{
									lstXYZallGPS[obs->timestamp]
												[obs->sensorLabel] =
													CPoint3D(p);
									lstAllGPSlabels.insert(obs->sensorLabel);
								}
=======
							// Local XYZ coordinates transform:
							mrpt::topography::geodeticToENU_WGS84(
										obs->getMsgByClass<gnss::Message_NMEA_GGA>().getAsStruct<TGeodeticCoords>(),
										p,
										refCoords );

							// Geocentric XYZ:
							TPoint3D geo;
							mrpt::topography::geodeticToGeocentric_WGS84(
										obs->getMsgByClass<gnss::Message_NMEA_GGA>().getAsStruct<TGeodeticCoords>(),
										geo);

							// Save file:
							double 	tim = mrpt::system::timestampTotime_t(obs->timestamp);
							/*  obs->GGA_datum.UTCTime.hour * 3600 +
											  obs->GGA_datum.UTCTime.minute * 60 +
											  obs->GGA_datum.UTCTime.sec;*/

							::fprintf(f_this,"%.4f %.16f %.16f %f %u %u %f %f %.16f %.16f %f %i %.4f %.4f %.4f\n",
									  tim,
									  DEG2RAD(obs->getMsgByClass<gnss::Message_NMEA_GGA>().fields.latitude_degrees),
									  DEG2RAD(obs->getMsgByClass<gnss::Message_NMEA_GGA>().fields.longitude_degrees),
									  obs->getMsgByClass<gnss::Message_NMEA_GGA>().fields.altitude_meters,
									  obs->getMsgByClass<gnss::Message_NMEA_GGA>().fields.fix_quality,
									  obs->getMsgByClass<gnss::Message_NMEA_GGA>().fields.satellitesUsed,
									  obs->has_RMC_datum ? obs->getMsgByClass<gnss::Message_NMEA_RMC>().fields.speed_knots : 0.0,
									  obs->has_RMC_datum ? DEG2RAD(obs->getMsgByClass<gnss::Message_NMEA_RMC>().fields.direction_degrees) : 0.0,
									  p.x,p.y,p.z,
									  (int)i,  // rawlog index
									  geo.x, geo.y, geo.z
									  );
							M++;

							if (obs->getMsgByClass<gnss::Message_NMEA_GGA>().fields.fix_quality==4)
							{
								lstXYZallGPS[obs->timestamp][obs->sensorLabel] = CPoint3D(p);
								lstAllGPSlabels.insert( obs->sensorLabel );
>>>>>>> 9f6c1fc0
							}
						}
					}

				} while (obs);
			}
				break;

<<<<<<< HEAD
				case CRawlog::etObservation:
				{
					CObservation::Ptr o = rawlog.getAsObservation(i);

					if (IS_CLASS(o, CObservationGPS))
					{
						CObservationGPS::Ptr obs =
							std::dynamic_pointer_cast<CObservationGPS>(o);
						if (obs)
						{
							map<string, FILE*>::const_iterator it =
								lstFiles.find(obs->sensorLabel);

							FILE* f_this;

							if (it == lstFiles.end())  // A new fiile for this
							// sensorlabel??
							{
								std::string temp = format(
									"%s_%s.txt", fil.c_str(),
									fileNameStripInvalidChars(obs->sensorLabel)
										.c_str());
								f_this = lstFiles[obs->sensorLabel] =
									os::fopen(temp.c_str(), "wt");

								if (!f_this)
									THROW_EXCEPTION(
										"Cannot open output file for write.");

								// The first line is a description of the
								// columns:
								::fprintf(
									f_this,
									"%% "
									"%14s "  // Time
									"%23s %23s %23s "  // lat lon alt
									"%4s %4s %11s %11s "  // fix #sats speed dir
									"%23s %23s %23s "  // X Y Z local
									"%6s "  // rawlog index
									"%21s %21s %21s "  // X Y Z geocentric
									"%21s %21s %21s "  // X Y Z Cartessian (GPS)
									"%21s %21s %21s "  // VX VY VZ Cartessian
									// (GPS)
									"%21s %21s %21s "  // VX VY VZ Cartessian
									// (Local)
									"%14s "  // SAT Time
									"\n",
									"Time", "Lat", "Lon", "Alt", "fix", "#sats",
									"speed", "dir", "Local X", "Local Y",
									"Local Z", "rawlog ID", "Geocen X",
									"Geocen Y", "Geocen Z", "GPS X", "GPS Y",
									"GPS Z", "GPS VX", "GPS VY", "GPS VZ",
									"Local VX", "Local VY", "Local VZ",
									"SAT Time");
=======
			case CRawlog::etObservation:
			{
				CObservation::Ptr o = rawlog.getAsObservation(i);

				if (IS_CLASS(o,CObservationGPS))
				{
					CObservationGPS::Ptr obs = std::dynamic_pointer_cast<CObservationGPS>(o);
					if (obs)
					{
						map<string, FILE*>::const_iterator  it = lstFiles.find( obs->sensorLabel );

						FILE *f_this;

						if ( it==lstFiles.end() )	// A new fiile for this sensorlabel??
						{
							std::string temp = format("%s_%s.txt",
													  fil.c_str(),
													  fileNameStripInvalidChars( obs->sensorLabel ).c_str()
													  );
							f_this = lstFiles[ obs->sensorLabel ] = os::fopen( temp.c_str(), "wt");

							if (!f_this)
								THROW_EXCEPTION("Cannot open output file for write.");

							// The first line is a description of the columns:
							::fprintf(f_this,
									  "%% "
									  "%14s "				// Time
									  "%23s %23s %23s "	// lat lon alt
									  "%4s %4s %11s %11s "		// fix #sats speed dir
									  "%23s %23s %23s "	// X Y Z local
									  "%6s "				// rawlog index
									  "%21s %21s %21s "	// X Y Z geocentric
									  "%21s %21s %21s "	// X Y Z Cartessian (GPS)
									  "%21s %21s %21s "	// VX VY VZ Cartessian (GPS)
									  "%21s %21s %21s "	// VX VY VZ Cartessian (Local)
									  "%14s "				// SAT Time
									  "\n"
									  ,
									  "Time",
									  "Lat","Lon","Alt",
									  "fix","#sats", "speed","dir",
									  "Local X","Local Y","Local Z",
									  "rawlog ID",
									  "Geocen X","Geocen Y","Geocen Z",
									  "GPS X","GPS Y","GPS Z",
									  "GPS VX","GPS VY","GPS VZ",
									  "Local VX","Local VY","Local VZ",
									  "SAT Time"
									  );
						}
						else
							f_this = it->second;

						if (obs->has_GGA_datum) // && obs->has_RMC_datum )
						{
							TPoint3D p;		// Transformed coordinates

							// The first gps datum?
							if (!ref_valid)
							{
								ref_valid=true;
								refCoords.lon = obs->getMsgByClass<gnss::Message_NMEA_GGA>().fields.longitude_degrees;
								refCoords.lat = obs->getMsgByClass<gnss::Message_NMEA_GGA>().fields.latitude_degrees;
								refCoords.height = obs->getMsgByClass<gnss::Message_NMEA_GGA>().fields.altitude_meters;

								// Local coordinates reference:
								TPose3D _local_ENU;
								mrpt::topography::ENU_axes_from_WGS84(
											refCoords.lon, refCoords.lat, refCoords.height,
											_local_ENU,
											true);
								local_ENU = CPose3D(_local_ENU);
							}

							// Local XYZ coordinates transform:
							mrpt::topography::geodeticToENU_WGS84(
										obs->getMsgByClass<gnss::Message_NMEA_GGA>().getAsStruct<TGeodeticCoords>(),
										p,
										refCoords);

							// Geocentric XYZ:
							TPoint3D geo;
							mrpt::topography::geodeticToGeocentric_WGS84(
										obs->getMsgByClass<gnss::Message_NMEA_GGA>().getAsStruct<TGeodeticCoords>(),
										geo );

							// Save file:
							double 	tim = mrpt::system::timestampTotime_t(obs->timestamp);

							// If available, Cartessian X Y Z, VX VY VZ, as supplied by the GPS itself:
							TPoint3D  cart_pos(0,0,0), cart_vel(0,0,0);
							TPoint3D  cart_vel_local(0,0,0);
							if (obs->has_PZS_datum && obs->getMsgByClass<gnss::Message_TOPCON_PZS>().hasCartesianPosVel)
							{
								const gnss::Message_TOPCON_PZS & pzs = obs->getMsgByClass<gnss::Message_TOPCON_PZS>();
								cart_pos.x = pzs.cartesian_x;
								cart_pos.y = pzs.cartesian_y;
								cart_pos.z = pzs.cartesian_z;

								cart_vel.x = pzs.cartesian_vx;
								cart_vel.y = pzs.cartesian_vy;
								cart_vel.z = pzs.cartesian_vz;

								cart_vel_local = TPoint3D( CPoint3D(cart_vel) - local_ENU );
>>>>>>> 9f6c1fc0
							}

<<<<<<< HEAD
							if (obs->has_GGA_datum)  // && obs->has_RMC_datum )
							{
								TPoint3D p;  // Transformed coordinates

								// The first gps datum?
								if (!ref_valid)
								{
									ref_valid = true;
									refCoords.lon =
										obs->getMsgByClass<
											   gnss::Message_NMEA_GGA>()
											.fields.longitude_degrees;
									refCoords.lat =
										obs->getMsgByClass<
											   gnss::Message_NMEA_GGA>()
											.fields.latitude_degrees;
									refCoords.height =
										obs->getMsgByClass<
											   gnss::Message_NMEA_GGA>()
											.fields.altitude_meters;

									// Local coordinates reference:
									TPose3D _local_ENU;
									mrpt::topography::ENU_axes_from_WGS84(
										refCoords.lon, refCoords.lat,
										refCoords.height, _local_ENU, true);
									local_ENU = CPose3D(_local_ENU);
								}

								// Local XYZ coordinates transform:
								mrpt::topography::geodeticToENU_WGS84(
									obs->getMsgByClass<gnss::Message_NMEA_GGA>()
										.getAsStruct<TGeodeticCoords>(),
									p, refCoords);

								// Geocentric XYZ:
								TPoint3D geo;
								mrpt::topography::geodeticToGeocentric_WGS84(
									obs->getMsgByClass<gnss::Message_NMEA_GGA>()
										.getAsStruct<TGeodeticCoords>(),
									geo);

								// Save file:
								double tim = mrpt::system::timestampTotime_t(
									obs->timestamp);

								// If available, Cartessian X Y Z, VX VY VZ, as
								// supplied by the GPS itself:
								TPoint3D cart_pos(0, 0, 0), cart_vel(0, 0, 0);
								TPoint3D cart_vel_local(0, 0, 0);
								if (obs->has_PZS_datum &&
									obs->getMsgByClass<
										   gnss::Message_TOPCON_PZS>()
										.hasCartesianPosVel)
								{
									const gnss::Message_TOPCON_PZS& pzs =
										obs->getMsgByClass<
											gnss::Message_TOPCON_PZS>();
									cart_pos.x = pzs.cartesian_x;
									cart_pos.y = pzs.cartesian_y;
									cart_pos.z = pzs.cartesian_z;

									cart_vel.x = pzs.cartesian_vx;
									cart_vel.y = pzs.cartesian_vy;
									cart_vel.z = pzs.cartesian_vz;

									cart_vel_local = TPoint3D(
										CPoint3D(cart_vel) - local_ENU);
								}

								::fprintf(
									f_this,
									"%14.4f "  // Time
									"%23.16f %23.16f %23.6f "  // lat lon alt
									"%4u %4u %11.6f %11.6f "  // fix #sats speed
									// dir
									"%23.16f %23.16f %23.16f "  // X Y Z local
									"%6i "  // rawlog index
									"%21.16f %21.16f %21.16f "  // X Y Z
									// geocentric
									"%21.16f %21.16f %21.16f "  // X Y Z
									// Cartessian
									// (GPS)
									"%21.16f %21.16f %21.16f "  // VX VY VZ
									// Cartessian
									// (GPS)
									"%21.16f %21.16f %21.16f "  // VX VY VZ
									// Cartessian
									// (Local)
									"%14.4f "  // SAT Time
									"\n",
									tim, DEG2RAD(
											 obs->getMsgByClass<
													gnss::Message_NMEA_GGA>()
												 .fields.latitude_degrees),
									DEG2RAD(
										obs->getMsgByClass<
											   gnss::Message_NMEA_GGA>()
											.fields.longitude_degrees),
									obs->getMsgByClass<gnss::Message_NMEA_GGA>()
										.fields.altitude_meters,
									obs->getMsgByClass<gnss::Message_NMEA_GGA>()
										.fields.fix_quality,
									obs->getMsgByClass<gnss::Message_NMEA_GGA>()
										.fields.satellitesUsed,
									obs->has_RMC_datum
										? obs->getMsgByClass<
												 gnss::Message_NMEA_RMC>()
											  .fields.speed_knots
										: 0.0,
									obs->has_RMC_datum
										? DEG2RAD(
											  obs->getMsgByClass<
													 gnss::Message_NMEA_RMC>()
												  .fields.direction_degrees)
										: 0.0,
									p.x, p.y, p.z,
									(int)i,  // rawlog index
									geo.x, geo.y, geo.z, cart_pos.x, cart_pos.y,
									cart_pos.z, cart_vel.x, cart_vel.y,
									cart_vel.z, cart_vel_local.x,
									cart_vel_local.y, cart_vel_local.z,
									mrpt::system::timestampTotime_t(
										obs->getMsgByClass<
											   gnss::Message_NMEA_GGA>()
											.fields.UTCTime.getAsTimestamp(
												obs->timestamp)));
								M++;

								if (obs->getMsgByClass<gnss::Message_NMEA_GGA>()
										.fields.fix_quality == 4)
								{
									lstXYZallGPS[obs->timestamp]
												[obs->sensorLabel] =
													CPoint3D(p);
									lstAllGPSlabels.insert(obs->sensorLabel);
								}
=======
							::fprintf(f_this,
									  "%14.4f "				// Time
									  "%23.16f %23.16f %23.6f "	// lat lon alt
									  "%4u %4u %11.6f %11.6f "		// fix #sats speed dir
									  "%23.16f %23.16f %23.16f "	// X Y Z local
									  "%6i "				// rawlog index
									  "%21.16f %21.16f %21.16f "	// X Y Z geocentric
									  "%21.16f %21.16f %21.16f "	// X Y Z Cartessian (GPS)
									  "%21.16f %21.16f %21.16f "	// VX VY VZ Cartessian (GPS)
									  "%21.16f %21.16f %21.16f "	// VX VY VZ Cartessian (Local)
									  "%14.4f "				// SAT Time
									  "\n",
									  tim,
									  DEG2RAD(obs->getMsgByClass<gnss::Message_NMEA_GGA>().fields.latitude_degrees),
									  DEG2RAD(obs->getMsgByClass<gnss::Message_NMEA_GGA>().fields.longitude_degrees),
									  obs->getMsgByClass<gnss::Message_NMEA_GGA>().fields.altitude_meters,
									  obs->getMsgByClass<gnss::Message_NMEA_GGA>().fields.fix_quality,
									  obs->getMsgByClass<gnss::Message_NMEA_GGA>().fields.satellitesUsed,
									  obs->has_RMC_datum ? obs->getMsgByClass<gnss::Message_NMEA_RMC>().fields.speed_knots : 0.0,
									  obs->has_RMC_datum ? DEG2RAD(obs->getMsgByClass<gnss::Message_NMEA_RMC>().fields.direction_degrees) : 0.0,
									  p.x,p.y,p.z,
									  (int)i,  // rawlog index
									  geo.x, geo.y, geo.z,
									  cart_pos.x,cart_pos.y,cart_pos.z,
									  cart_vel.x,cart_vel.y,cart_vel.z,
									  cart_vel_local.x,cart_vel_local.y,cart_vel_local.z,
									  mrpt::system::timestampTotime_t( obs->getMsgByClass<gnss::Message_NMEA_GGA>().fields.UTCTime.getAsTimestamp( obs->timestamp ) )
									  );
							M++;

							if (obs->getMsgByClass<gnss::Message_NMEA_GGA>().fields.fix_quality==4)
							{
								lstXYZallGPS[obs->timestamp][obs->sensorLabel] = CPoint3D(p);
								lstAllGPSlabels.insert( obs->sensorLabel );
>>>>>>> 9f6c1fc0
							}
						}
					}
				}
			}
				break;

			default:
				break;
			}
		}

		for (map<string, FILE*>::const_iterator it = lstFiles.begin();
			 it != lstFiles.end(); ++it)
		{
			os::fclose(it->second);
		}
		lstFiles.clear();

		// Save the joint file:
		// -------------------------
		// Remove those entries with not all the GPSs:
		for (map<TTimeStamp, map<string, CPoint3D>>::iterator a =
				 lstXYZallGPS.begin();
			 a != lstXYZallGPS.end();)
		{
			if (a->second.size() != lstAllGPSlabels.size())
			{
				map<TTimeStamp, map<string, CPoint3D>>::iterator b = a;
				b++;
				lstXYZallGPS.erase(a);
				a = b;
			}
			else
				++a;
		}
		cout << "# of gps entries with all the GPSs:" << lstXYZallGPS.size()
			 << endl;

		CMatrixDouble MAT(lstXYZallGPS.size(), 1 + 3 * lstAllGPSlabels.size());
		int nLabels = 0;
		for (map<TTimeStamp, map<string, CPoint3D>>::iterator
				 a = lstXYZallGPS.begin();
			 a != lstXYZallGPS.end(); ++a, nLabels++)
		{
			MAT(nLabels, 0) = timestampTotime_t(a->first);
			map<string, CPoint3D>& m = a->second;
			int k = 0;
			for (set<string>::iterator it = lstAllGPSlabels.begin();
				 it != lstAllGPSlabels.end(); ++it, k++)
			{
				MAT(nLabels, 1 + 3 * k + 0) = m[*it].x();
				MAT(nLabels, 1 + 3 * k + 1) = m[*it].y();
				MAT(nLabels, 1 + 3 * k + 2) = m[*it].z();
			}
		}

		// The name of the file:
		string joint_name;
		for (set<string>::iterator it = lstAllGPSlabels.begin();
			 it != lstAllGPSlabels.end(); ++it)
		{
			joint_name += *it;
		}

		MAT.saveToTextFile(
			format("%s_JOINT_%s.txt", fil.c_str(), joint_name.c_str()));

		CMatrixDouble MAT_REF(1, 3);
		MAT_REF(0, 0) = refCoords.lon;
		MAT_REF(0, 1) = refCoords.lat;
		MAT_REF(0, 2) = refCoords.height;
		MAT_REF.saveToTextFile(
			format("%s_JOINTREF_%s.txt", fil.c_str(), joint_name.c_str()),
			MATRIX_FORMAT_FIXED);

		wxMessageBox(
			_U(format("%u entries saved!", (unsigned)M).c_str()), _("Done"),
			wxOK, this);
	}

	WX_END_TRY
}

// Delete rawlog entries with GPS observations with lat/lon/height being
// Not-A-Number
//  (useful for some vendor-specific devices...)
void filter_delGPSNan(
<<<<<<< HEAD
	mrpt::obs::CActionCollection* acts, mrpt::obs::CSensoryFrame* SF,
	int& changesCount)
{
	if (SF)
	{
		for (CSensoryFrame::iterator it = SF->begin(); it != SF->end();)
		{
			bool del = false;
			if (IS_CLASS(*it, CObservationGPS))
			{
				CObservationGPS::Ptr o =
					std::dynamic_pointer_cast<CObservationGPS>(*it);
				if (o->has_GGA_datum &&
					(std::isnan(
						 o->getMsgByClass<gnss::Message_NMEA_GGA>()
							 .fields.latitude_degrees) ||
					 std::isnan(
						 o->getMsgByClass<gnss::Message_NMEA_GGA>()
							 .fields.longitude_degrees) ||
					 std::isnan(
						 o->getMsgByClass<gnss::Message_NMEA_GGA>()
							 .fields.altitude_meters)))
=======
		mrpt::obs::CActionCollection *acts,
		mrpt::obs::CSensoryFrame *SF,
		int &changesCount  )
{
	if (SF)
	{
		for (CSensoryFrame::iterator it=SF->begin();it!=SF->end();  )
		{
			bool del = false;
			if (IS_CLASS(*it,CObservationGPS) )
			{
				CObservationGPS::Ptr o = std::dynamic_pointer_cast<CObservationGPS>(*it);
				if (o->has_GGA_datum &&
						(std::isnan(o->getMsgByClass<gnss::Message_NMEA_GGA>().fields.latitude_degrees) ||
						 std::isnan(o->getMsgByClass<gnss::Message_NMEA_GGA>().fields.longitude_degrees) ||
						 std::isnan(o->getMsgByClass<gnss::Message_NMEA_GGA>().fields.altitude_meters) ) )
>>>>>>> 9f6c1fc0
				{
					it = SF->erase(it);
					changesCount++;
					del = true;
				}
			}
			if (!del) ++it;
		}
	}
}

void xRawLogViewerFrame::OnMenuGPSDeleteNaN(wxCommandEvent& event)
{
	WX_START_TRY

<<<<<<< HEAD
	CFormEdit dlgEdit(this);
=======
			CFormEdit  dlgEdit(this);
>>>>>>> 9f6c1fc0

	dlgEdit.rbLoaded->SetValue(true);  // Apply to Rawlog in memory.
	dlgEdit.spinFirst->SetValue(0);
	dlgEdit.spinLast->SetRange(0, rawlog.size() - 1);
	dlgEdit.spinLast->SetValue(rawlog.size() - 1);

	dlgEdit.executeOperationOnRawlog(
		filter_delGPSNan, "GPS deleted with NaN values:");

	rebuildTreeView();

	WX_END_TRY
}<|MERGE_RESOLUTION|>--- conflicted
+++ resolved
@@ -45,11 +45,7 @@
 {
 	WX_START_TRY
 
-<<<<<<< HEAD
 	string the_label = AskForObservationByLabel("Choose the GPS to use:");
-=======
-			string  the_label = AskForObservationByLabel("Choose the GPS to use:");
->>>>>>> 9f6c1fc0
 
 	size_t i, M = 0, n = rawlog.size();
 
@@ -63,14 +59,8 @@
 					 _("GPS path"), wxYES_NO))
 	{
 		wxString s = wxGetTextFromUser(
-<<<<<<< HEAD
 			_("Reference Latitude (degrees):"), _("GPS reference"), _("0.0"),
 			this);
-=======
-					_("Reference Latitude (degrees):"),
-					_("GPS reference"),
-					_("0.0"), this );
->>>>>>> 9f6c1fc0
 		if (s.IsEmpty()) return;
 		if (!s.ToDouble(&ref.lat.decimal_value))
 		{
@@ -79,14 +69,8 @@
 		}
 
 		s = wxGetTextFromUser(
-<<<<<<< HEAD
 			_("Reference Longitude (degrees):"), _("GPS reference"), _("0.0"),
 			this);
-=======
-					_("Reference Longitude (degrees):"),
-					_("GPS reference"),
-					_("0.0"), this );
->>>>>>> 9f6c1fc0
 		if (s.IsEmpty()) return;
 		if (!s.ToDouble(&ref.lon.decimal_value))
 		{
@@ -95,14 +79,8 @@
 		}
 
 		s = wxGetTextFromUser(
-<<<<<<< HEAD
 			_("Reference Height (meters):"), _("GPS reference"), _("0.0"),
 			this);
-=======
-					_("Reference Height (meters):"),
-					_("GPS reference"),
-					_("0.0"), this );
->>>>>>> 9f6c1fc0
 		if (s.IsEmpty()) return;
 		if (!s.ToDouble(&ref.height))
 		{
@@ -128,7 +106,6 @@
 
 		switch (rawlog.getType(i))
 		{
-<<<<<<< HEAD
 			case CRawlog::etSensoryFrame:
 			{
 				CSensoryFrame::Ptr sf = rawlog.getAsObservations(i);
@@ -139,21 +116,9 @@
 				{
 					obs = std::dynamic_pointer_cast<CObservationGPS>(o);
 				}
-=======
-		case CRawlog::etSensoryFrame:
-		{
-			CSensoryFrame::Ptr sf = rawlog.getAsObservations(i);
-
-			CObservation::Ptr o= sf->getObservationBySensorLabel(the_label);
-			if (o && IS_CLASS(o,CObservationGPS))
-			{
-				obs = std::dynamic_pointer_cast<CObservationGPS>(o);
->>>>>>> 9f6c1fc0
-			}
-		}
+			}
 			break;
 
-<<<<<<< HEAD
 			case CRawlog::etObservation:
 			{
 				CObservation::Ptr o = rawlog.getAsObservation(i);
@@ -163,17 +128,7 @@
 				{
 					obs = std::dynamic_pointer_cast<CObservationGPS>(o);
 				}
-=======
-		case CRawlog::etObservation:
-		{
-			CObservation::Ptr o = rawlog.getAsObservation(i);
-
-			if ( !os::_strcmpi(o->sensorLabel.c_str(), the_label.c_str()) && IS_CLASS(o,CObservationGPS))
-			{
-				obs = std::dynamic_pointer_cast<CObservationGPS>(o);
->>>>>>> 9f6c1fc0
-			}
-		}
+			}
 			break;
 
 			default:
@@ -181,14 +136,9 @@
 		}
 
 		// If we had a GPS obs, process it:
-<<<<<<< HEAD
 		const mrpt::obs::gnss::Message_NMEA_GGA* gga = nullptr;
 		if (obs && obs->hasMsgClass<mrpt::obs::gnss::Message_NMEA_GGA>())
 		{
-=======
-		const mrpt::obs::gnss::Message_NMEA_GGA *gga = nullptr;
-		if (obs && obs->hasMsgClass<mrpt::obs::gnss::Message_NMEA_GGA>()) {
->>>>>>> 9f6c1fc0
 			gga = &obs->getMsgByClass<mrpt::obs::gnss::Message_NMEA_GGA>();
 		}
 
@@ -244,7 +194,8 @@
 	scene.insert(gl_path);
 	scene.insert(
 		CGridPlaneXY::Ptr(
-			mrpt::make_aligned_shared<CGridPlaneXY>(-300, 300, -300, 300, 0, 10)));
+			mrpt::make_aligned_shared<CGridPlaneXY>(
+				-300, 300, -300, 300, 0, 10)));
 	scene.insert(
 		CAxis::Ptr(
 			mrpt::make_aligned_shared<CAxis>(
@@ -278,7 +229,6 @@
 	CObservationGPS::TUTCTime theTime;
 	bool hasTime = false;
 
-<<<<<<< HEAD
 	const gnss::Message_NMEA_GGA* gga = nullptr;
 	if (obs && obs->hasMsgClass<gnss::Message_NMEA_GGA>())
 	{
@@ -287,14 +237,6 @@
 	const gnss::Message_NMEA_RMC* rmc = nullptr;
 	if (obs && obs->hasMsgClass<gnss::Message_NMEA_RMC>())
 	{
-=======
-	const gnss::Message_NMEA_GGA *gga = nullptr;
-	if (obs && obs->hasMsgClass<gnss::Message_NMEA_GGA>()) {
-		gga = &obs->getMsgByClass<gnss::Message_NMEA_GGA>();
-	}
-	const gnss::Message_NMEA_RMC *rmc = nullptr;
-	if (obs && obs->hasMsgClass<gnss::Message_NMEA_RMC>()) {
->>>>>>> 9f6c1fc0
 		rmc = &obs->getMsgByClass<gnss::Message_NMEA_RMC>();
 	}
 
@@ -303,7 +245,6 @@
 		theTime = gga->fields.UTCTime;
 		hasTime = true;
 	}
-<<<<<<< HEAD
 	else if (rmc && rmc->fields.validity_char == 'A')
 	{
 		theTime = rmc->fields.UTCTime;
@@ -312,17 +253,6 @@
 
 	// The last known delta_time for this sensor name
 	if (DeltaTimes.find(obs->sensorLabel) == DeltaTimes.end())
-=======
-	else
-		if (rmc && rmc->fields.validity_char=='A' )
-		{
-			theTime = rmc->fields.UTCTime;
-			hasTime = true;
-		}
-
-	// The last known delta_time for this sensor name
-	if (DeltaTimes.find( obs->sensorLabel )==DeltaTimes.end())
->>>>>>> 9f6c1fc0
 		DeltaTimes[obs->sensorLabel] = 0;
 
 	double& DeltaTime = DeltaTimes[obs->sensorLabel];
@@ -368,11 +298,7 @@
 {
 	WX_START_TRY
 
-<<<<<<< HEAD
 	wxBusyCursor waitCursor;
-=======
-			wxBusyCursor        waitCursor;
->>>>>>> 9f6c1fc0
 
 	vector_string the_labels =
 		AskForObservationByLabelMultiple("Choose the GPS(s) to consider:");
@@ -383,7 +309,6 @@
 
 	// First, build an ordered list of "times"->"indexes":
 	// ------------------------------------------------------
-<<<<<<< HEAD
 	std::map<TTimeStamp, size_t> ordered_times;
 	size_t i, n = rawlog.size();
 
@@ -413,36 +338,10 @@
 							std::dynamic_pointer_cast<CObservationGPS>(*it);
 						fixGPStimestamp(obs, time_changes, DeltaTimes);
 					}
-=======
-	std::map<TTimeStamp,size_t>	ordered_times;
-	size_t  i, n = rawlog.size();
-
-	for (i=0;i<n;i++)
-	{
-		switch ( rawlog.getType(i) )
-		{
-		default:
-			wxMessageBox(_("Error: this command is for rawlogs without sensory frames."));
-			return;
+				}
+			}
 			break;
 
-		case CRawlog::etSensoryFrame:
-		{
-			CSensoryFrame::Ptr sf = rawlog.getAsObservations(i);
-
-			for (CSensoryFrame::iterator it=sf->begin();it!=sf->end();++it)
-			{
-				if ( (*it)->GetRuntimeClass()==CLASS_ID(CObservationGPS) && find_in_vector( (*it)->sensorLabel, the_labels)!=string::npos )
-				{
-					CObservationGPS::Ptr obs = std::dynamic_pointer_cast<CObservationGPS>(*it);
-					fixGPStimestamp(obs, time_changes, DeltaTimes);
->>>>>>> 9f6c1fc0
-				}
-			}
-		}
-			break;
-
-<<<<<<< HEAD
 			case CRawlog::etObservation:
 			{
 				CObservation::Ptr o = rawlog.getAsObservation(i);
@@ -469,27 +368,6 @@
 						   "Do you want to re-order by timestamp?"),
 						 nChanges, average_time_change, std_time_change),
 					 _("Done"), wxYES_NO, this))
-=======
-		case CRawlog::etObservation:
-		{
-			CObservation::Ptr o = rawlog.getAsObservation(i);
-
-			if (IS_CLASS(o,CObservationGPS) && find_in_vector( o->sensorLabel, the_labels)!=string::npos)
-			{
-				CObservationGPS::Ptr obs = std::dynamic_pointer_cast<CObservationGPS>(o);
-				fixGPStimestamp(obs, time_changes, DeltaTimes);
-			}
-		}
-			break;
-		} // end switch type
-	} // end for i
-
-	unsigned int nChanges = time_changes.size();
-	double average_time_change = 0, std_time_change = 0;
-	mrpt::math::meanAndStd(time_changes,average_time_change, std_time_change );
-
-	if (wxYES==wxMessageBox( wxString::Format(_("%u changes, average/std time shift is: %f/%f sec. Do you want to re-order by timestamp?"),nChanges, average_time_change, std_time_change  ), _("Done"),wxYES_NO, this ))
->>>>>>> 9f6c1fc0
 	{
 		OnMenuResortByTimestamp(event);
 	}
@@ -501,7 +379,6 @@
 {
 	WX_START_TRY
 
-<<<<<<< HEAD
 	wxMessageBox(
 		_("It will be measured the distance between two GPSs, assuming they "
 		  "are fixed on the vehicle,\n and using only RTK fixed "
@@ -512,19 +389,11 @@
 		wxMessageBox(
 			_("No sensors were found with proper sensor labels. Labels are "
 			  "required for this operation."));
-=======
-			wxMessageBox(_("It will be measured the distance between two GPSs, assuming they are fixed on the vehicle,\n and using only RTK fixed observations."));
-
-	if (listOfSensorLabels.empty())
-	{
-		wxMessageBox(_("No sensors were found with proper sensor labels. Labels are required for this operation."));
->>>>>>> 9f6c1fc0
 		return;
 	}
 
 	// List of labels:
 	wxArrayString lstLabels;
-<<<<<<< HEAD
 	for (std::map<std::string, TInfoPerSensorLabel>::iterator i =
 			 listOfSensorLabels.begin();
 		 i != listOfSensorLabels.end(); ++i)
@@ -532,51 +401,23 @@
 
 	wxString ret = wxGetSingleChoice(
 		_("Choose the first GPS:"), _("Sensor Labels"), lstLabels, this);
-=======
-	for (std::map<std::string,TInfoPerSensorLabel>::iterator i=listOfSensorLabels.begin();i!=listOfSensorLabels.end();++i)
-		lstLabels.Add( _U( i->first.c_str() ) );
-
-	wxString ret = wxGetSingleChoice(
-				_("Choose the first GPS:"),
-				_("Sensor Labels"),
-				lstLabels,
-				this );
->>>>>>> 9f6c1fc0
 	if (ret.IsEmpty()) return;
 
 	string gps1 = string(ret.mb_str());
 
 	ret = wxGetSingleChoice(
-<<<<<<< HEAD
 		_("Choose the second GPS:"), _("Sensor Labels"), lstLabels, this);
-=======
-				_("Choose the second GPS:"),
-				_("Sensor Labels"),
-				lstLabels,
-				this );
->>>>>>> 9f6c1fc0
 	if (ret.IsEmpty()) return;
 	string gps2 = string(ret.mb_str());
 
 	size_t i, n = rawlog.size();
 
-<<<<<<< HEAD
 	// Look for the 2 observations:
 	CObservationGPS::Ptr last_GPS1, last_GPS2;
 
 	CVectorDouble dists;
 
 	TGeodeticCoords refCoords(0, 0, 0);
-=======
-	size_t  i, n = rawlog.size();
-
-	// Look for the 2 observations:
-	CObservationGPS::Ptr last_GPS1, last_GPS2;
-
-	CVectorDouble   dists;
-
-	TGeodeticCoords refCoords(0,0,0);
->>>>>>> 9f6c1fc0
 
 	// Load configuration block:
 	CConfigFileMemory memFil;
@@ -596,7 +437,6 @@
 			{
 				CSensoryFrame::Ptr sf = rawlog.getAsObservations(i);
 
-<<<<<<< HEAD
 				if (!ref_valid)
 				{
 					CObservationGPS::Ptr o =
@@ -608,143 +448,10 @@
 						ref_valid = true;
 					}
 				}
-=======
-	for (i=0;i<n;i++)
-	{
-		switch ( rawlog.getType(i) )
-		{
-		case CRawlog::etSensoryFrame:
-		{
-			CSensoryFrame::Ptr sf = rawlog.getAsObservations(i);
-
-			if (!ref_valid)
-			{
-				CObservationGPS::Ptr o = sf->getObservationByClass<CObservationGPS>();
-				if (o && o->has_GGA_datum)
-				{
-					refCoords = o->getMsgByClass<gnss::Message_NMEA_GGA>().getAsStruct<TGeodeticCoords>();
-					ref_valid = true;
-				}
-			}
-
-			CObservation::Ptr o1 = sf->getObservationBySensorLabel(gps1);
-			CObservation::Ptr o2 = sf->getObservationBySensorLabel(gps2);
-
-			if (o1)
-			{
-				ASSERT_(o1->GetRuntimeClass()==CLASS_ID(CObservationGPS));
-				CObservationGPS::Ptr obs = std::dynamic_pointer_cast<CObservationGPS>(o1);
-				if (obs->has_GGA_datum && obs->getMsgByClass<gnss::Message_NMEA_GGA>().fields.fix_quality==4)
-					last_GPS1 = obs;
-			}
-			if (o2)
-			{
-				ASSERT_(o2->GetRuntimeClass()==CLASS_ID(CObservationGPS));
-				CObservationGPS::Ptr obs = std::dynamic_pointer_cast<CObservationGPS>(o2);
-				if (obs->has_GGA_datum && obs->getMsgByClass<gnss::Message_NMEA_GGA>().fields.fix_quality==4)
-					last_GPS2 = obs;
-			}
-		}
-			break;
-
-		case CRawlog::etObservation:
-		{
-			CObservation::Ptr o = rawlog.getAsObservation(i);
-
-			if (!ref_valid && IS_CLASS(o,CObservationGPS))
-			{
-				CObservationGPS::Ptr ob = std::dynamic_pointer_cast<CObservationGPS>(o);
-				if (ob && ob->has_GGA_datum)
-				{
-					refCoords = ob->getMsgByClass<gnss::Message_NMEA_GGA>().getAsStruct<TGeodeticCoords>();
-					ref_valid = true;
-				}
-			}
-
-
-			if (o->sensorLabel == gps1)
-			{
-				ASSERT_(IS_CLASS(o,CObservationGPS));
-				CObservationGPS::Ptr obs = std::dynamic_pointer_cast<CObservationGPS>(o);
-				if (obs->has_GGA_datum && obs->getMsgByClass<gnss::Message_NMEA_GGA>().fields.fix_quality==4)
-					last_GPS1 = obs;
-			}
-
-			if (o->sensorLabel == gps2)
-			{
-				ASSERT_(IS_CLASS(o,CObservationGPS));
-				CObservationGPS::Ptr obs = std::dynamic_pointer_cast<CObservationGPS>(o);
-				if (obs->has_GGA_datum && obs->getMsgByClass<gnss::Message_NMEA_GGA>().fields.fix_quality==4)
-					last_GPS2 = obs;
-			}
-		}
-			break;
-
-		default:
-			break;
-		} // end switch type
-
-		// Now check if we have 2 gps with the same time stamp:
-		if (last_GPS1 && last_GPS2)
-		{
-			if (last_GPS1->getMsgByClass<gnss::Message_NMEA_GGA>().fields.UTCTime == last_GPS2->getMsgByClass<gnss::Message_NMEA_GGA>().fields.UTCTime)
-			{
-				// Compute distance:
-				TPoint3D  p1;
-				mrpt::topography::geodeticToENU_WGS84(
-							last_GPS1->getMsgByClass<gnss::Message_NMEA_GGA>().getAsStruct<TGeodeticCoords>(),
-							p1,
-							refCoords);
-
-				TPoint3D  p2;
-				mrpt::topography::geodeticToENU_WGS84(
-							last_GPS2->getMsgByClass<gnss::Message_NMEA_GGA>().getAsStruct<TGeodeticCoords>(),
-							p2,
-							refCoords);
-
-				// Fix offset:
-				p1.x += memFil.read_double( string("OFFSET_")+last_GPS1->sensorLabel, "x", 0 );
-				p1.y += memFil.read_double( string("OFFSET_")+last_GPS1->sensorLabel, "y", 0 );
-				p1.z += memFil.read_double( string("OFFSET_")+last_GPS1->sensorLabel, "z", 0 );
-
-				p2.x += memFil.read_double( string("OFFSET_")+last_GPS2->sensorLabel, "x", 0 );
-				p2.y += memFil.read_double( string("OFFSET_")+last_GPS2->sensorLabel, "y", 0 );
-				p2.z += memFil.read_double( string("OFFSET_")+last_GPS2->sensorLabel, "z", 0 );
-
-				double d = mrpt::math::distance(p1,p2);
-
-				dists.push_back(d);
-
-				last_GPS1.reset();
-				last_GPS2.reset();
-			}
-		}
-	} // end for
-
-
-	if (dists.empty())
-	{
-		wxMessageBox(_("No valid GPS observations were found."),_("Done"),wxOK,this);
-	}
-	else
-	{
-		double d_mean,d_std;
-		mrpt::math::meanAndStd(dists,d_mean,d_std);
-
-		wxMessageBox(_U(
-						 format("The distance between GPS sensors is %.04fm, with\n a sigma=%.04fm, average from %u entries.",
-								d_mean,d_std, (unsigned)dists.size()).c_str() ),_("Done"),wxOK,this);
-	}
-
-	WX_END_TRY
-}
-
->>>>>>> 9f6c1fc0
 
 				CObservation::Ptr o1 = sf->getObservationBySensorLabel(gps1);
 				CObservation::Ptr o2 = sf->getObservationBySensorLabel(gps2);
 
-<<<<<<< HEAD
 				if (o1)
 				{
 					ASSERT_(o1->GetRuntimeClass() == CLASS_ID(CObservationGPS));
@@ -767,10 +474,6 @@
 				}
 			}
 			break;
-=======
-			size_t             	i, n = rawlog.size();
-	std::vector<int>	histogramGPSModes(9,0);
->>>>>>> 9f6c1fc0
 
 			case CRawlog::etObservation:
 			{
@@ -799,16 +502,7 @@
 						last_GPS1 = obs;
 				}
 
-<<<<<<< HEAD
 				if (o->sensorLabel == gps2)
-=======
-		case CRawlog::etSensoryFrame:
-		{
-			CSensoryFrame::Ptr sf = rawlog.getAsObservations(i);
-			CObservationGPS::Ptr obs =sf->getObservationByClass<CObservationGPS>();
-			if (obs)
-				if (obs->has_GGA_datum)
->>>>>>> 9f6c1fc0
 				{
 					ASSERT_(IS_CLASS(o, CObservationGPS));
 					CObservationGPS::Ptr obs =
@@ -818,10 +512,9 @@
 								.fields.fix_quality == 4)
 						last_GPS2 = obs;
 				}
-		}
+			}
 			break;
 
-<<<<<<< HEAD
 			default:
 				break;
 		}  // end switch type
@@ -909,12 +602,6 @@
 				break;
 
 			case CRawlog::etSensoryFrame:
-=======
-		case CRawlog::etObservation:
-		{
-			CObservation::Ptr o= rawlog.getAsObservation(i);
-			if (IS_CLASS(o,CObservationGPS))
->>>>>>> 9f6c1fc0
 			{
 				CSensoryFrame::Ptr sf = rawlog.getAsObservations(i);
 				CObservationGPS::Ptr obs =
@@ -930,7 +617,6 @@
 											  .fields.fix_quality]++;
 					}
 			}
-<<<<<<< HEAD
 			break;
 
 			case CRawlog::etObservation:
@@ -952,9 +638,6 @@
 						}
 				}
 			}
-=======
-		}
->>>>>>> 9f6c1fc0
 			break;
 		}
 	}
@@ -977,7 +660,7 @@
 {
 	WX_START_TRY
 
-			wxString caption = wxT("Save as...");
+	wxString caption = wxT("Save as...");
 	wxString wildcard = wxT("Text files (*.txt)|*.txt|All files (*.*)|*.*");
 	wxString defaultDir(
 		_U(iniFile->read_string(iniFileSect, "LastDir", ".").c_str()));
@@ -1027,7 +710,6 @@
 						 _("Export GPS data"), wxYES_NO))
 		{
 			wxString s = wxGetTextFromUser(
-<<<<<<< HEAD
 				_("Reference Latitude (degrees):"), _("GPS reference"),
 				_("0.0"), this);
 			if (s.IsEmpty()) return;
@@ -1058,41 +740,12 @@
 			}
 
 			ref_valid = true;
-=======
-						_("Reference Latitude (degrees):"),
-						_("GPS reference"),
-						_("0.0"), this );
-			if (s.IsEmpty()) return;
-			if (!s.ToDouble(&refCoords.lat.decimal_value)) { wxMessageBox(_("Invalid number")); return; }
-
-			s = wxGetTextFromUser(
-						_("Reference Longitude (degrees):"),
-						_("GPS reference"),
-						_("0.0"), this );
-			if (s.IsEmpty()) return;
-			if (!s.ToDouble(&refCoords.lon.decimal_value)) { wxMessageBox(_("Invalid number")); return; }
-
-			s = wxGetTextFromUser(
-						_("Reference Height (meters):"),
-						_("GPS reference"),
-						_("0.0"), this );
-			if (s.IsEmpty()) return;
-			if (!s.ToDouble(&refCoords.height)) { wxMessageBox(_("Invalid number")); return; }
-
-			ref_valid=true;
->>>>>>> 9f6c1fc0
 
 			// Local coordinates reference:
 			TPose3D _local_ENU;
 			mrpt::topography::ENU_axes_from_WGS84(
-<<<<<<< HEAD
 				refCoords.lon, refCoords.lat, refCoords.height, _local_ENU,
 				true);
-=======
-						refCoords.lon, refCoords.lat, refCoords.height,
-						_local_ENU,
-						true);
->>>>>>> 9f6c1fc0
 			local_ENU = CPose3D(_local_ENU);
 		}
 
@@ -1104,7 +757,6 @@
 		{
 			switch (rawlog.getType(i))
 			{
-<<<<<<< HEAD
 				case CRawlog::etSensoryFrame:
 				{
 					CSensoryFrame::Ptr sf = rawlog.getAsObservations(i);
@@ -1137,57 +789,10 @@
 								if (!f_this)
 									THROW_EXCEPTION(
 										"Cannot open output file for write.");
-=======
-			case CRawlog::etSensoryFrame:
-			{
-				CSensoryFrame::Ptr sf = rawlog.getAsObservations(i);
-
-				size_t  ith_obs = 0;
-				CObservationGPS::Ptr obs;
-				do
-				{
-					obs = sf->getObservationByClass<CObservationGPS>(ith_obs++);
-					if (obs)
-					{
-						map<string, FILE*>::const_iterator  it = lstFiles.find( obs->sensorLabel );
-
-						FILE *f_this;
-
-						if ( it==lstFiles.end() )	// A new fiile for this sensorlabel??
-						{
-							f_this = lstFiles[ obs->sensorLabel ] = os::fopen(
-										format("%s_%s.txt",
-											   fil.c_str(),
-											   fileNameStripInvalidChars( obs->sensorLabel ).c_str()
-											   ).c_str(),"wt");
-
-							if (!f_this)
-								THROW_EXCEPTION("Cannot open output file for write.");
-						}
-						else
-							f_this = it->second;
-
-						if (obs->has_GGA_datum) // && obs->has_RMC_datum )
-						{
-							TPoint3D p;		// Transformed coordinates
-
-							// The first gps datum?
-							if (!ref_valid)
-							{
-								ref_valid=true;
-								refCoords = obs->getMsgByClass<gnss::Message_NMEA_GGA>().getAsStruct<TGeodeticCoords>();
-
-								// Local coordinates reference:
-								TPose3D _local_ENU;
-								mrpt::topography::ENU_axes_from_WGS84(
-											refCoords,
-											_local_ENU,
-											true);
-								local_ENU = CPose3D(_local_ENU);
->>>>>>> 9f6c1fc0
 							}
-
-<<<<<<< HEAD
+							else
+								f_this = it->second;
+
 							if (obs->has_GGA_datum)  // && obs->has_RMC_datum )
 							{
 								TPoint3D p;  // Transformed coordinates
@@ -1271,54 +876,13 @@
 													CPoint3D(p);
 									lstAllGPSlabels.insert(obs->sensorLabel);
 								}
-=======
-							// Local XYZ coordinates transform:
-							mrpt::topography::geodeticToENU_WGS84(
-										obs->getMsgByClass<gnss::Message_NMEA_GGA>().getAsStruct<TGeodeticCoords>(),
-										p,
-										refCoords );
-
-							// Geocentric XYZ:
-							TPoint3D geo;
-							mrpt::topography::geodeticToGeocentric_WGS84(
-										obs->getMsgByClass<gnss::Message_NMEA_GGA>().getAsStruct<TGeodeticCoords>(),
-										geo);
-
-							// Save file:
-							double 	tim = mrpt::system::timestampTotime_t(obs->timestamp);
-							/*  obs->GGA_datum.UTCTime.hour * 3600 +
-											  obs->GGA_datum.UTCTime.minute * 60 +
-											  obs->GGA_datum.UTCTime.sec;*/
-
-							::fprintf(f_this,"%.4f %.16f %.16f %f %u %u %f %f %.16f %.16f %f %i %.4f %.4f %.4f\n",
-									  tim,
-									  DEG2RAD(obs->getMsgByClass<gnss::Message_NMEA_GGA>().fields.latitude_degrees),
-									  DEG2RAD(obs->getMsgByClass<gnss::Message_NMEA_GGA>().fields.longitude_degrees),
-									  obs->getMsgByClass<gnss::Message_NMEA_GGA>().fields.altitude_meters,
-									  obs->getMsgByClass<gnss::Message_NMEA_GGA>().fields.fix_quality,
-									  obs->getMsgByClass<gnss::Message_NMEA_GGA>().fields.satellitesUsed,
-									  obs->has_RMC_datum ? obs->getMsgByClass<gnss::Message_NMEA_RMC>().fields.speed_knots : 0.0,
-									  obs->has_RMC_datum ? DEG2RAD(obs->getMsgByClass<gnss::Message_NMEA_RMC>().fields.direction_degrees) : 0.0,
-									  p.x,p.y,p.z,
-									  (int)i,  // rawlog index
-									  geo.x, geo.y, geo.z
-									  );
-							M++;
-
-							if (obs->getMsgByClass<gnss::Message_NMEA_GGA>().fields.fix_quality==4)
-							{
-								lstXYZallGPS[obs->timestamp][obs->sensorLabel] = CPoint3D(p);
-								lstAllGPSlabels.insert( obs->sensorLabel );
->>>>>>> 9f6c1fc0
 							}
 						}
-					}
-
-				} while (obs);
-			}
+
+					} while (obs);
+				}
 				break;
 
-<<<<<<< HEAD
 				case CRawlog::etObservation:
 				{
 					CObservation::Ptr o = rawlog.getAsObservation(i);
@@ -1373,116 +937,10 @@
 									"GPS Z", "GPS VX", "GPS VY", "GPS VZ",
 									"Local VX", "Local VY", "Local VZ",
 									"SAT Time");
-=======
-			case CRawlog::etObservation:
-			{
-				CObservation::Ptr o = rawlog.getAsObservation(i);
-
-				if (IS_CLASS(o,CObservationGPS))
-				{
-					CObservationGPS::Ptr obs = std::dynamic_pointer_cast<CObservationGPS>(o);
-					if (obs)
-					{
-						map<string, FILE*>::const_iterator  it = lstFiles.find( obs->sensorLabel );
-
-						FILE *f_this;
-
-						if ( it==lstFiles.end() )	// A new fiile for this sensorlabel??
-						{
-							std::string temp = format("%s_%s.txt",
-													  fil.c_str(),
-													  fileNameStripInvalidChars( obs->sensorLabel ).c_str()
-													  );
-							f_this = lstFiles[ obs->sensorLabel ] = os::fopen( temp.c_str(), "wt");
-
-							if (!f_this)
-								THROW_EXCEPTION("Cannot open output file for write.");
-
-							// The first line is a description of the columns:
-							::fprintf(f_this,
-									  "%% "
-									  "%14s "				// Time
-									  "%23s %23s %23s "	// lat lon alt
-									  "%4s %4s %11s %11s "		// fix #sats speed dir
-									  "%23s %23s %23s "	// X Y Z local
-									  "%6s "				// rawlog index
-									  "%21s %21s %21s "	// X Y Z geocentric
-									  "%21s %21s %21s "	// X Y Z Cartessian (GPS)
-									  "%21s %21s %21s "	// VX VY VZ Cartessian (GPS)
-									  "%21s %21s %21s "	// VX VY VZ Cartessian (Local)
-									  "%14s "				// SAT Time
-									  "\n"
-									  ,
-									  "Time",
-									  "Lat","Lon","Alt",
-									  "fix","#sats", "speed","dir",
-									  "Local X","Local Y","Local Z",
-									  "rawlog ID",
-									  "Geocen X","Geocen Y","Geocen Z",
-									  "GPS X","GPS Y","GPS Z",
-									  "GPS VX","GPS VY","GPS VZ",
-									  "Local VX","Local VY","Local VZ",
-									  "SAT Time"
-									  );
-						}
-						else
-							f_this = it->second;
-
-						if (obs->has_GGA_datum) // && obs->has_RMC_datum )
-						{
-							TPoint3D p;		// Transformed coordinates
-
-							// The first gps datum?
-							if (!ref_valid)
-							{
-								ref_valid=true;
-								refCoords.lon = obs->getMsgByClass<gnss::Message_NMEA_GGA>().fields.longitude_degrees;
-								refCoords.lat = obs->getMsgByClass<gnss::Message_NMEA_GGA>().fields.latitude_degrees;
-								refCoords.height = obs->getMsgByClass<gnss::Message_NMEA_GGA>().fields.altitude_meters;
-
-								// Local coordinates reference:
-								TPose3D _local_ENU;
-								mrpt::topography::ENU_axes_from_WGS84(
-											refCoords.lon, refCoords.lat, refCoords.height,
-											_local_ENU,
-											true);
-								local_ENU = CPose3D(_local_ENU);
 							}
-
-							// Local XYZ coordinates transform:
-							mrpt::topography::geodeticToENU_WGS84(
-										obs->getMsgByClass<gnss::Message_NMEA_GGA>().getAsStruct<TGeodeticCoords>(),
-										p,
-										refCoords);
-
-							// Geocentric XYZ:
-							TPoint3D geo;
-							mrpt::topography::geodeticToGeocentric_WGS84(
-										obs->getMsgByClass<gnss::Message_NMEA_GGA>().getAsStruct<TGeodeticCoords>(),
-										geo );
-
-							// Save file:
-							double 	tim = mrpt::system::timestampTotime_t(obs->timestamp);
-
-							// If available, Cartessian X Y Z, VX VY VZ, as supplied by the GPS itself:
-							TPoint3D  cart_pos(0,0,0), cart_vel(0,0,0);
-							TPoint3D  cart_vel_local(0,0,0);
-							if (obs->has_PZS_datum && obs->getMsgByClass<gnss::Message_TOPCON_PZS>().hasCartesianPosVel)
-							{
-								const gnss::Message_TOPCON_PZS & pzs = obs->getMsgByClass<gnss::Message_TOPCON_PZS>();
-								cart_pos.x = pzs.cartesian_x;
-								cart_pos.y = pzs.cartesian_y;
-								cart_pos.z = pzs.cartesian_z;
-
-								cart_vel.x = pzs.cartesian_vx;
-								cart_vel.y = pzs.cartesian_vy;
-								cart_vel.z = pzs.cartesian_vz;
-
-								cart_vel_local = TPoint3D( CPoint3D(cart_vel) - local_ENU );
->>>>>>> 9f6c1fc0
-							}
-
-<<<<<<< HEAD
+							else
+								f_this = it->second;
+
 							if (obs->has_GGA_datum)  // && obs->has_RMC_datum )
 							{
 								TPoint3D p;  // Transformed coordinates
@@ -1620,51 +1078,14 @@
 													CPoint3D(p);
 									lstAllGPSlabels.insert(obs->sensorLabel);
 								}
-=======
-							::fprintf(f_this,
-									  "%14.4f "				// Time
-									  "%23.16f %23.16f %23.6f "	// lat lon alt
-									  "%4u %4u %11.6f %11.6f "		// fix #sats speed dir
-									  "%23.16f %23.16f %23.16f "	// X Y Z local
-									  "%6i "				// rawlog index
-									  "%21.16f %21.16f %21.16f "	// X Y Z geocentric
-									  "%21.16f %21.16f %21.16f "	// X Y Z Cartessian (GPS)
-									  "%21.16f %21.16f %21.16f "	// VX VY VZ Cartessian (GPS)
-									  "%21.16f %21.16f %21.16f "	// VX VY VZ Cartessian (Local)
-									  "%14.4f "				// SAT Time
-									  "\n",
-									  tim,
-									  DEG2RAD(obs->getMsgByClass<gnss::Message_NMEA_GGA>().fields.latitude_degrees),
-									  DEG2RAD(obs->getMsgByClass<gnss::Message_NMEA_GGA>().fields.longitude_degrees),
-									  obs->getMsgByClass<gnss::Message_NMEA_GGA>().fields.altitude_meters,
-									  obs->getMsgByClass<gnss::Message_NMEA_GGA>().fields.fix_quality,
-									  obs->getMsgByClass<gnss::Message_NMEA_GGA>().fields.satellitesUsed,
-									  obs->has_RMC_datum ? obs->getMsgByClass<gnss::Message_NMEA_RMC>().fields.speed_knots : 0.0,
-									  obs->has_RMC_datum ? DEG2RAD(obs->getMsgByClass<gnss::Message_NMEA_RMC>().fields.direction_degrees) : 0.0,
-									  p.x,p.y,p.z,
-									  (int)i,  // rawlog index
-									  geo.x, geo.y, geo.z,
-									  cart_pos.x,cart_pos.y,cart_pos.z,
-									  cart_vel.x,cart_vel.y,cart_vel.z,
-									  cart_vel_local.x,cart_vel_local.y,cart_vel_local.z,
-									  mrpt::system::timestampTotime_t( obs->getMsgByClass<gnss::Message_NMEA_GGA>().fields.UTCTime.getAsTimestamp( obs->timestamp ) )
-									  );
-							M++;
-
-							if (obs->getMsgByClass<gnss::Message_NMEA_GGA>().fields.fix_quality==4)
-							{
-								lstXYZallGPS[obs->timestamp][obs->sensorLabel] = CPoint3D(p);
-								lstAllGPSlabels.insert( obs->sensorLabel );
->>>>>>> 9f6c1fc0
 							}
 						}
 					}
 				}
-			}
 				break;
 
-			default:
-				break;
+				default:
+					break;
 			}
 		}
 
@@ -1744,7 +1165,6 @@
 // Not-A-Number
 //  (useful for some vendor-specific devices...)
 void filter_delGPSNan(
-<<<<<<< HEAD
 	mrpt::obs::CActionCollection* acts, mrpt::obs::CSensoryFrame* SF,
 	int& changesCount)
 {
@@ -1767,24 +1187,6 @@
 					 std::isnan(
 						 o->getMsgByClass<gnss::Message_NMEA_GGA>()
 							 .fields.altitude_meters)))
-=======
-		mrpt::obs::CActionCollection *acts,
-		mrpt::obs::CSensoryFrame *SF,
-		int &changesCount  )
-{
-	if (SF)
-	{
-		for (CSensoryFrame::iterator it=SF->begin();it!=SF->end();  )
-		{
-			bool del = false;
-			if (IS_CLASS(*it,CObservationGPS) )
-			{
-				CObservationGPS::Ptr o = std::dynamic_pointer_cast<CObservationGPS>(*it);
-				if (o->has_GGA_datum &&
-						(std::isnan(o->getMsgByClass<gnss::Message_NMEA_GGA>().fields.latitude_degrees) ||
-						 std::isnan(o->getMsgByClass<gnss::Message_NMEA_GGA>().fields.longitude_degrees) ||
-						 std::isnan(o->getMsgByClass<gnss::Message_NMEA_GGA>().fields.altitude_meters) ) )
->>>>>>> 9f6c1fc0
 				{
 					it = SF->erase(it);
 					changesCount++;
@@ -1800,11 +1202,7 @@
 {
 	WX_START_TRY
 
-<<<<<<< HEAD
 	CFormEdit dlgEdit(this);
-=======
-			CFormEdit  dlgEdit(this);
->>>>>>> 9f6c1fc0
 
 	dlgEdit.rbLoaded->SetValue(true);  // Apply to Rawlog in memory.
 	dlgEdit.spinFirst->SetValue(0);
