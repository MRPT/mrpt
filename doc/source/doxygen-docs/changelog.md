--- conflicted
+++ resolved
@@ -11,11 +11,8 @@
     - https://github.com/MRPT/mrpt_ros
     - https://github.com/MRPT/python_mrpt_ros
 - BUG FIXES:
-<<<<<<< HEAD
+  - ros1bridge and ros2bridge: fix conversion to PointCloud XYZI.
   - CWaypointsNavigator::waypoints_navigationStep() stops aligning with target after the waypoint is considered as reached.
-=======
-  - ros1bridge and ros2bridge: fix conversion to PointCloud XYZI.
->>>>>>> fca04ca1
 
 # Version 2.13.4: Released July 24th, 2024
 - Fix docs typos.
