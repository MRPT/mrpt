--- conflicted
+++ resolved
@@ -2,14 +2,11 @@
 
 # Version 2.1.9: UNRELEASED
 - Changes in libraries:
-<<<<<<< HEAD
   - \ref mrpt_vision_grp
     - Remove all obsolete `SIFTOptions.implementation` values. `OpenCV` is now the only possibility.
-=======
   - \ref mrpt_nav_grp
     - mrpt::nav::TWaypoint now uses std::optional instead of magic numbers in some fields.
     - mrpt::nav::TWaypoint now has std::any fields to hold user-given extra data.
->>>>>>> 134cbc3f
 - BUG FIXES:
   - Fix invalid bounding box returned by octree_getBoundingBox() and mrpt::opengl point cloud classes when empty (Closes [#1145](https://github.com/MRPT/mrpt/issues/1145)).
   - Fix potential infinite recursion in exceptions with stack trace (Closes [#1141](https://github.com/MRPT/mrpt/issues/1141)).
