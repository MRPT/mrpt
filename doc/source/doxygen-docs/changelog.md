--- conflicted
+++ resolved
@@ -4,13 +4,10 @@
 - Changes in applications:
   - ptg-configurator:
     - New menu action to export selected path to matlab/octave script.
-<<<<<<< HEAD
 - Changes in libraries:
   - Adds covariance mapping to SE(3) for GTSAM (Closes [#1229](https://github.com/MRPT/mrpt/issues/1229))
-=======
 - Build system
   - Fix ROS version detection; select ROS2 if packages for both versions are found.
->>>>>>> 1f8ad763
 - BUG FIXES:
   - Fix mrpt-comms rare timeout in busy build farms.
 
