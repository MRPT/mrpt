--- conflicted
+++ resolved
@@ -29,19 +29,15 @@
 		- \ref mrpt_nav_grp
 			- Removed old base class CPathPlanningMethod
 			- CPathPlanningCircularRobot => mrpt::nav::PlannerSimple2D: Class renamed (and better described) for consistency with other planners
-<<<<<<< HEAD
-		- \ref mrpt_obs_grp
-			- mrpt::obs::CObservation3DRangeScan now supports pixel labels (semantic mapping, etc.)
-=======
 			- mrpt::nav::CReactiveNavigationSystem:
 				- Documentation has been added about all existing parameters, and template config files provided as starting points.
 				- The loadConfigFile() method with 2 config files has been deprecated favoring the newer, simpler single config file. 
 				- The "ROBOT_NAME" parameter is no longer employed. A minor side effect (probably affecting no one) is that PTG cache files are no longer named differently for different robots.
 		- \ref mrpt_obs_grp
+			- mrpt::obs::CObservation3DRangeScan now supports pixel labels (semantic mapping, etc.)
 			- New class mrpt::obs::CObservationSkeleton to hold body tracking information (by Francisco Angel Moreno)
 		- \ref mrpt_vision_grp
 			- mrpt::vision::CImageGrabber_dc1394: Changed default Bayer filter from NEAREST to HQLINEAR
->>>>>>> 1fc8036b
 		- BUG FIXES:
 			- Fix ocasional (false) failure of RANSAC unit tests due to their non-deterministic nature.
 			- Fix build error with MSVC 2010 in mrpt-hmtslam (Closes #127).
