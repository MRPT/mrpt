<<<<<<< HEAD
2.14.13
=======
2.14.14
>>>>>>> f0dc4144
# IMPORTANT: This file is parsed by CMake, don't add any comment to
# the first line.
# This file is used in both Windows and Linux scripts to automatically
# include MRPT version in C++ headers, documentation files, and makefiles.
# Its first line must be three-part version number, e.g. 0.1.2
#
# IMPORTANT: Whenever this version gets bumped, also remember to update it in:
# - appveyor.yml  => For Windows binary builds.
# - doc/source/doxygen-docs/changelog.md  => The changelog.<|MERGE_RESOLUTION|>--- conflicted
+++ resolved
@@ -1,8 +1,4 @@
-<<<<<<< HEAD
-2.14.13
-=======
 2.14.14
->>>>>>> f0dc4144
 # IMPORTANT: This file is parsed by CMake, don't add any comment to
 # the first line.
 # This file is used in both Windows and Linux scripts to automatically
