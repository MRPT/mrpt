--- conflicted
+++ resolved
@@ -1,594 +1,579 @@
-/* +---------------------------------------------------------------------------+
-   |                     Mobile Robot Programming Toolkit (MRPT)               |
-   |                          http://www.mrpt.org/                             |
-   |                                                                           |
-   | Copyright (c) 2005-2014, Individual contributors, see AUTHORS file        |
-   | See: http://www.mrpt.org/Authors - All rights reserved.                   |
-   | Released under BSD License. See details in http://www.mrpt.org/License    |
-   +---------------------------------------------------------------------------+ */
-
-#include "hwdrivers-precomp.h" // Precompiled header
-
-#include <mrpt/hwdrivers/COpenNI2Generic.h>
-#include <mrpt/utils/CTimeLogger.h>
-#include <mrpt/slam/CObservation3DRangeScan.h>
-#include <mrpt/system/threads.h>
-
-// Universal include for all versions of OpenCV
-#include <mrpt/otherlibs/do_opencv_includes.h>
-
-#if MRPT_HAS_OPENNI2
-
-// This seems to be assumed by OpenNI.h and undefined for some reason in GCC/Ubuntu
-#if !defined(MRPT_OS_WINDOWS)
-#   define linux 1
-#endif
-
-#	include <OpenNI.h>
-#	include <PS1080.h>
-#endif
-
-using namespace mrpt::hwdrivers;
-using namespace mrpt::system;
-using namespace mrpt::slam;
-using namespace mrpt::synch;
-using namespace std;
-
-#define DEVICE_LIST_PTR (reinterpret_cast<openni::Array<openni::DeviceInfo>* >(deviceListPtr))
-#define DEVICE_ID_PTR (reinterpret_cast<openni::Device*>(vp_devices[sensor_id]))
-#define DEPTH_STREAM_ID_PTR (reinterpret_cast<openni::VideoStream*>(vp_depth_stream[sensor_id]))
-#define RGB_STREAM_ID_PTR (reinterpret_cast<openni::VideoStream*>(vp_rgb_stream[sensor_id]))
-#define DEPTH_FRAME_ID_PTR (reinterpret_cast<openni::VideoFrameRef*>(vp_frame_depth[sensor_id]))
-#define RGB_FRAME_ID_PTR (reinterpret_cast<openni::VideoFrameRef*>(vp_frame_rgb[sensor_id]))
-
-// Initialize static member
-std::vector<unsigned> COpenNI2Generic::vOpenDevices = std::vector<unsigned>();
-
-/*
-void openni::VideoMode::setResolution()
-Setter function for the resolution of this VideoMode. Application use of this function is not recommended.
-Instead, use SensorInfo::getSupportedVideoModes() to obtain a list of valid video modes
-
--- cited from OpenNI2 help. setResolution() is not recommended.
-*/
-#if MRPT_HAS_OPENNI2
-bool setONI2StreamMode(openni::VideoStream& stream, int w, int h, int fps, openni::PixelFormat format)
-{
-//std::cout << "Ask mode: " << w << "x" << h << " " << fps << " fps. format " << format << std::endl;
-	bool found = false;
-	const openni::Array<openni::VideoMode>& modes = stream.getSensorInfo().getSupportedVideoModes();
-	for(int i = 0, i_end = modes.getSize();i < i_end;++i){
-//	  std::cout << "Mode: " << modes[i].getResolutionX() << "x" << modes[i].getResolutionY() << " " << modes[i].getFps() << " fps. format " << modes[i].getPixelFormat() << std::endl;
-		if(modes[i].getResolutionX() != w){
-			continue;
-		}
-		if(modes[i].getResolutionY() != h){
-			continue;
-		}
-		if(modes[i].getFps() != fps){
-			continue;
-		}
-		if(modes[i].getPixelFormat() != format){
-			continue;
-		}
-		openni::Status rc = stream.setVideoMode(modes[i]);
-		if(rc != openni::STATUS_OK){
-			printf("%s:Couldn't find RGB stream:\n%s\n", __FUNCTION__, openni::OpenNI::getExtendedError());
-			return false;
-		}
-		return true;
-	}
-	return false;
-}
-<<<<<<< HEAD
-#endif // MRPT_HAS_OPENNI2
-=======
-#endif
->>>>>>> 7ffb56fa
-
-
-/*-------------------------------------------------------------
-ctor
--------------------------------------------------------------*/
-COpenNI2Generic::COpenNI2Generic() :
-	numDevices(0),
-  width(640),
-  height(480),
-	fps(30),
-  m_grab_image(true),
-	m_grab_depth(true),
-	m_grab_3D_points(true)
-{
-#if MRPT_HAS_OPENNI2
-	rgb_pFormat = new openni::PixelFormat(openni::PIXEL_FORMAT_RGB888);
-<<<<<<< HEAD
-	depth_pFormat = new openni::PixelFormat(openni::PIXEL_FORMAT_DEPTH_1_MM);
-#endif
-=======
-	depth_pFormat = new openni::PixelFormat(openni::PIXEL_FORMAT_DEPTH_1_MM);
-#endif
->>>>>>> 7ffb56fa
-}
-
-/*-------------------------------------------------------------
-dtor
--------------------------------------------------------------*/
-COpenNI2Generic::~COpenNI2Generic()
-{
-#if MRPT_HAS_OPENNI2
-  delete reinterpret_cast<openni::PixelFormat*>(rgb_pFormat);
-<<<<<<< HEAD
-  delete reinterpret_cast<openni::PixelFormat*>(depth_pFormat);
-#endif
-=======
-  delete reinterpret_cast<openni::PixelFormat*>(depth_pFormat);
-#endif
->>>>>>> 7ffb56fa
-}
-
-/** This method can or cannot be implemented in the derived class, depending on the need for it.
-*  \exception This method must throw an exception with a descriptive message if some critical error is found.
-*/
-int COpenNI2Generic::getConnectedDevices()
-{
-#if MRPT_HAS_OPENNI2
-	int rc = openni::OpenNI::initialize();
-	if(rc != openni::STATUS_OK)
-		THROW_EXCEPTION(mrpt::format("After initialization:\n %s\n", openni::OpenNI::getExtendedError()))
-
-  // Show devices list
-  deviceListPtr = new openni::Array<openni::DeviceInfo>;
-	openni::OpenNI::enumerateDevices(DEVICE_LIST_PTR);
-	numDevices = (*DEVICE_LIST_PTR).getSize();
-
-	printf("Get device list. %d devices connected\n", numDevices );
-	vp_devices.resize(numDevices);
-	vp_depth_stream.resize(numDevices);
-	vp_rgb_stream.resize(numDevices);
-	vp_frame_depth.resize(numDevices);
-	vp_frame_rgb.resize(numDevices);
-
-	for(unsigned i=0; i < numDevices; i++)
-	{
-		int product_id = (*DEVICE_LIST_PTR)[i].getUsbProductId();
-		printf("Device %u: name=%s uri=%s vendor=%s product=%i \n", i, (*DEVICE_LIST_PTR)[i].getName(), (*DEVICE_LIST_PTR)[i].getUri(), (*DEVICE_LIST_PTR)[i].getVendor(), product_id);
-	}
-
-	if(numDevices == 0)
-	{
-		cout << "No devices connected -> EXIT\n";
-	}
-	else
-    cout << "COpenNI2Generic initializes correctly.\n";
-
-  return numDevices;
-
-#else
-	THROW_EXCEPTION("MRPT was built without OpenNI2 support")
-#endif // MRPT_HAS_OPENNI2
-}
-
-void COpenNI2Generic::kill()
-{
-#if MRPT_HAS_OPENNI2
-    for(unsigned i=0; COpenNI2Generic::vOpenDevices.size(); i++)
-        this->close(COpenNI2Generic::vOpenDevices[i]);
-
-    if(DEVICE_LIST_PTR)
-        delete DEVICE_LIST_PTR; // Delete the pointer to the list of devices
-
-    openni::OpenNI::shutdown();
-#else
-	THROW_EXCEPTION("MRPT was built without OpenNI2 support")
-#endif // MRPT_HAS_OPENNI2
-}
-
-bool COpenNI2Generic::isOpen(const unsigned sensor_id) const
-{
-	for(unsigned i=0; i < COpenNI2Generic::vOpenDevices.size(); i++)
-		if(sensor_id == COpenNI2Generic::vOpenDevices[i])
-			return true;
-
-	return false;
-}
-
-bool COpenNI2Generic::initONI2RGBStream(unsigned sensor_id, int w, int h, int fps, void *pFormat)
-{
-#if MRPT_HAS_OPENNI2
-	openni::Status rc = openni::STATUS_OK;
-	rc = RGB_STREAM_ID_PTR->create(*DEVICE_ID_PTR, openni::SENSOR_COLOR);
-	if(rc != openni::STATUS_OK){
-		printf("%s: Couldn't find RGB stream:\n%s\n", __FUNCTION__, openni::OpenNI::getExtendedError());
-		return false;
-	}
-	rc = RGB_STREAM_ID_PTR->setMirroringEnabled(false);
-	if (rc != openni::STATUS_OK){
-		printf("%s: setMirroringEnabled(false) failed:\n%s\n", __FUNCTION__, openni::OpenNI::getExtendedError());
-		return false;
-	}
-	openni::VideoMode options = RGB_STREAM_ID_PTR->getVideoMode();
-	printf("Initial resolution RGB (%d, %d) FPS %d Format %d\n", options.getResolutionX(), options.getResolutionY(), options.getFps(), options.getPixelFormat());
-	if(setONI2StreamMode(*RGB_STREAM_ID_PTR, w, h, fps, *(reinterpret_cast<openni::PixelFormat*>(pFormat))) == false){
-		printf("%s: Can't find desired rgb mode\n", __FUNCTION__ );
-		return false;
-	}
-	options = RGB_STREAM_ID_PTR->getVideoMode();
-	printf("  -> (%d, %d) FPS %d Format %d\n", options.getResolutionX(), options.getResolutionY(), options.getFps(), options.getPixelFormat());
-	rc = RGB_STREAM_ID_PTR->start();
-	if (rc != openni::STATUS_OK){
-		printf("%s: Couldn't start RGB stream:\n%s\n", __FUNCTION__, openni::OpenNI::getExtendedError());
-		RGB_STREAM_ID_PTR->destroy();
-		return false;
-	}
-	return true;
-#else
-    return false;
-#endif
-}
-
-bool COpenNI2Generic::initONI2DepthStream(unsigned sensor_id, int w, int h, int fps, void *pFormat)
-{
-#if MRPT_HAS_OPENNI2
-	openni::Status rc = DEPTH_STREAM_ID_PTR->create(*DEVICE_ID_PTR, openni::SENSOR_DEPTH);
-	if (rc != openni::STATUS_OK){
-		printf("%s: Couldn't find depth stream:\n%s\n", __FUNCTION__, openni::OpenNI::getExtendedError());
-		return false;
-	}
-	openni::VideoMode options = DEPTH_STREAM_ID_PTR->getVideoMode();
-	printf("Initial resolution Depth(%d, %d) FPS %d Format %d\n", options.getResolutionX(), options.getResolutionY(), options.getFps(), options.getPixelFormat());
-	if(setONI2StreamMode(*DEPTH_STREAM_ID_PTR, w, h, fps, *(reinterpret_cast<openni::PixelFormat*>(pFormat))) == false){
-		printf("%s: Can't find desired depth mode\n", __FUNCTION__ );
-		return false;
-	}
-	options = DEPTH_STREAM_ID_PTR->getVideoMode();
-	printf("  -> (%d, %d) FPS %d Format %d\n", options.getResolutionX(), options.getResolutionY(), options.getFps(), options.getPixelFormat());
-	DEPTH_STREAM_ID_PTR->setMirroringEnabled(false);
-	rc = DEPTH_STREAM_ID_PTR->start();
-	if (rc != openni::STATUS_OK){
-		printf(" Couldn't start depth stream:\n%s\n", openni::OpenNI::getExtendedError());
-		DEPTH_STREAM_ID_PTR->destroy();
-		return false;
-	}
-	return true;
-#else
-    return false;
-#endif
-}
-
-void COpenNI2Generic::open(unsigned sensor_id)
-{
-#if MRPT_HAS_OPENNI2
-	cout << "OpenNI2Sensor::open " << sensor_id << " ...\n";
-//	cout << "Already Open (" << COpenNI2Generic::vOpenDevices.size() << ") :\n";
-//	for(unsigned i=0; i < COpenNI2Generic::vOpenDevices.size(); i++)
-//    cout << COpenNI2Generic::vOpenDevices[i] << endl;
-//  cout << endl;
-
-	if(isOpen(sensor_id))
-	{
-		//		close(sensor_id);
-		cout << "The sensor " << sensor_id << " is already opened\n";
-		return;
-	}
-
-	if (!numDevices)
-		THROW_EXCEPTION("No OpenNI2 devices found.")
-
-  if (sensor_id >= numDevices)
-    THROW_EXCEPTION("Sensor index is higher than the number of connected devices.")
-
-  int rc;
-	//  unsigned sensor_id; // To use with serial_num
-
-	// Open the given device number:
-	//  if(sensor_id == 100)
-	//  {
-	//    const char* deviceURI = openni::ANY_DEVICE;
-	//    rc = DEVICE_ID_PTR->open(deviceURI);
-	//  }
-	//  else
-	{
-		vp_devices[sensor_id] = new openni::Device;
-		vp_depth_stream[sensor_id] = new openni::VideoStream;
-		vp_rgb_stream[sensor_id] = new openni::VideoStream;
-		vp_frame_depth[sensor_id] = new openni::VideoFrameRef;
-		vp_frame_rgb[sensor_id] = new openni::VideoFrameRef;
-
-		COpenNI2Generic::vOpenDevices.push_back(sensor_id);
-
-		rc = DEVICE_ID_PTR->open((*DEVICE_LIST_PTR)[sensor_id].getUri());
-
-		//    bool serial_found = false;
-		//    for(sensor_id=0; sensor_id < numDevices; sensor_id++)
-		//    {
-		//      if(serial_num == static_cast<int>((*DEVICE_LIST_PTR)[sensor_id].getUsbProductId()) )
-		//      {
-		//        serial_found = true;
-		//        COpenNI2Generic::vOpenDevices.push_back(sensor_id);
-		//        rc = DEVICE_ID_PTR->open((*DEVICE_LIST_PTR)[sensor_id].getUri());
-		//        break;
-		//      }
-		//    }
-		//    if(!serial_found)
-		//    {
-		//      THROW_EXCEPTION_CUSTOM_MSG1("Device open failed:\n%s\n", openni::OpenNI::getExtendedError());
-		//      openni::OpenNI::shutdown();
-		//      return;
-		//    }
-	}
-
-	if(rc != openni::STATUS_OK)
-	{
-		THROW_EXCEPTION_CUSTOM_MSG1("Device open failed:\n%s\n", openni::OpenNI::getExtendedError());
-		openni::OpenNI::shutdown();
-	}
-
-//	char serialNumber[1024];
-//	DEVICE_ID_PTR->getProperty(ONI_DEVICE_PROPERTY_SERIAL_NUMBER, &serialNumber);
-//	cout << "Serial " << serialNumber << endl;
-
-	//								Create RGB and Depth channels
-	//========================================================================================
-	initONI2DepthStream(sensor_id, width, height, fps, depth_pFormat); // reinterpret_cast<void*>(depth_pFormat)
-
-  // Check that the OpenNI2 sensor has RGB camera
-	m_has_color = DEVICE_ID_PTR->hasSensor(openni::SENSOR_COLOR);
-	if(m_has_color)
-	{
-    initONI2RGBStream(sensor_id, width, height, fps, rgb_pFormat);
-    if (DEVICE_ID_PTR->isImageRegistrationModeSupported(openni::IMAGE_REGISTRATION_DEPTH_TO_COLOR)){
-      rc = DEVICE_ID_PTR->setImageRegistrationMode(openni::IMAGE_REGISTRATION_DEPTH_TO_COLOR);
-    }else{
-      cout << "Device doesn't do image registration!" << endl;
-    }
-	}
-
-	if (!DEPTH_STREAM_ID_PTR->isValid() || !RGB_STREAM_ID_PTR->isValid())
-	{
-		printf("No valid streams. Exiting\n");
-		openni::OpenNI::shutdown();
-		return;
-	}
-
-	if (rc != openni::STATUS_OK)
-	{
-		openni::OpenNI::shutdown();
-		return;
-	}
-
-	//Allow detection of closer points (although they will flicker)
-	bool CloseRange;
-	DEPTH_STREAM_ID_PTR->setProperty(XN_STREAM_PROPERTY_CLOSE_RANGE, 1);
-	DEPTH_STREAM_ID_PTR->getProperty(XN_STREAM_PROPERTY_CLOSE_RANGE, &CloseRange);
-	printf("\nClose range: %s", CloseRange?"On\n":"Off\n");
-
-
-	//	// Setup:
-	//	if(m_initial_tilt_angle!=360) // 360 means no motor command.
-	//    setTiltAngleDegrees(m_initial_tilt_angle);
-
-	mrpt::system::sleep(2000); // Sleep 2s
-	cout << "Device " << sensor_id << " open successfully.\n\n"; //cout << "Streaming " << width << "x" << height << " open successfully.\n\n";
-#else
-	THROW_EXCEPTION("MRPT was built without OpenNI2 support")
-#endif // MRPT_HAS_OPENNI2
-}
-
-void COpenNI2Generic::close(unsigned sensor_id)
-{
-#if MRPT_HAS_OPENNI2
-	DEPTH_STREAM_ID_PTR->destroy();
-	RGB_STREAM_ID_PTR->destroy();
-
-	if(DEPTH_FRAME_ID_PTR)
-		delete DEPTH_FRAME_ID_PTR;
-	if(RGB_FRAME_ID_PTR)
-		delete RGB_FRAME_ID_PTR;
-
-	if(DEPTH_STREAM_ID_PTR)
-		delete DEPTH_STREAM_ID_PTR;
-	if(RGB_STREAM_ID_PTR)
-		delete RGB_STREAM_ID_PTR;
-
-	if(DEVICE_ID_PTR)
-		delete DEVICE_ID_PTR;
-
-	for(vector<unsigned>::iterator it=COpenNI2Generic::vOpenDevices.begin(); it != COpenNI2Generic::vOpenDevices.end(); it++)
-		if(sensor_id == *it)
-		{
-			COpenNI2Generic::vOpenDevices.erase(it);
-		  break;
-		}
-#else
-	THROW_EXCEPTION("MRPT was built without OpenNI2 support")
-#endif // MRPT_HAS_OPENNI2
-}
-
-/** The main data retrieving function, to be called after calling loadConfig() and initialize().
-*  \param out_obs The output retrieved observation (only if there_is_obs=true).
-*  \param timestamp The timestamp of the capture (only if there_is_obs=true).
-*  \param there_is_obs If set to false, there was no new observation.
-*  \param hardware_error True on hardware/comms error.
-*  \param sensor_id The index of the sensor accessed.
-*
-*/
-void COpenNI2Generic::getNextFrameRGB(
-	mrpt::utils::CImage &rgb_img,
-	uint64_t &timestamp,
-	bool &there_is_obs,
-	bool &hardware_error,
-	unsigned sensor_id )
-{
-#if MRPT_HAS_OPENNI2
-//	cout << "COpenNI2Generic::getNextObservation \n";
-
-	there_is_obs=false;
-	hardware_error = false;
-
-  if(!m_has_color)
-    THROW_EXCEPTION("This OpenNI2 device does not support color imaging")
-
-  // Read a frame (rgb)
-  RGB_STREAM_ID_PTR->readFrame(RGB_FRAME_ID_PTR);
-
-  there_is_obs=true;
-
-  timestamp = mrpt::system::getCurrentTime();
-
-  // Read one frame
-  const openni::RGB888Pixel* pRgbRow = (const openni::RGB888Pixel*)RGB_FRAME_ID_PTR->getData();
-  int rowSize = RGB_FRAME_ID_PTR->getStrideInBytes() / sizeof(openni::RGB888Pixel);
-
-  utils::CImage iimage(width,height,CH_RGB);
-  for (int yc = 0; yc < RGB_FRAME_ID_PTR->getHeight(); ++yc)
-  {
-    const openni::RGB888Pixel* pRgb = pRgbRow;
-    for (int xc = 0; xc < RGB_FRAME_ID_PTR->getWidth(); ++xc, ++pRgb)
-      iimage.setPixel(xc,yc,(pRgb->r<<16)+(pRgb->g<<8)+pRgb->b);
-
-    pRgbRow += rowSize;
-  }
-
-  // Save the observation to the user's object:
-  rgb_img.swap(iimage);
-
-#else
-	THROW_EXCEPTION("MRPT was built without OpenNI2 support")
-#endif // MRPT_HAS_OPENNI2
-}
-
-/** The main data retrieving function, to be called after calling loadConfig() and initialize().
-*  \param depth_img The output retrieved depth image (only if there_is_obs=true).
-*  \param timestamp The timestamp of the capture (only if there_is_obs=true).
-*  \param there_is_obs If set to false, there was no new observation.
-*  \param hardware_error True on hardware/comms error.
-*  \param sensor_id The index of the sensor accessed.
-*
-*/
-void COpenNI2Generic::getNextFrameD(
-	mrpt::math::CMatrix &depth_img,
-    uint64_t &timestamp,
-	bool &there_is_obs,
-	bool &hardware_error,
-	unsigned sensor_id )
-{
-#if MRPT_HAS_OPENNI2
-	cout << "COpenNI2Generic::getNextObservation \n";
-
-	there_is_obs = false;
-	hardware_error = false;
-
-    // Read a frame (depth)
-    DEPTH_STREAM_ID_PTR->readFrame(DEPTH_FRAME_ID_PTR);
-
-    there_is_obs=true;
-
-    timestamp = mrpt::system::getCurrentTime();
-
-    // Read one frame
-    const openni::DepthPixel* pDepthRow = (const openni::DepthPixel*)DEPTH_FRAME_ID_PTR->getData();
-    int rowSize = DEPTH_FRAME_ID_PTR->getStrideInBytes() / sizeof(openni::DepthPixel);
-
-//    depth_img = new mrpt::math::CMatrix(DEPTH_FRAME_ID_PTR->getHeight(), DEPTH_FRAME_ID_PTR->getWidth());
-    depth_img.resize(DEPTH_FRAME_ID_PTR->getHeight(), DEPTH_FRAME_ID_PTR->getWidth());
-    for (int yc = 0; yc < DEPTH_FRAME_ID_PTR->getHeight(); ++yc)
-    {
-      const openni::DepthPixel* pDepth = pDepthRow;
-      for (int xc = 0; xc < DEPTH_FRAME_ID_PTR->getWidth(); ++xc, ++pDepth)
-        depth_img(yc,xc) = (*pDepth)*1.0/1000;
-
-      pDepthRow += rowSize;
-    }
-
-#else
-	THROW_EXCEPTION("MRPT was built without OpenNI2 support")
-#endif // MRPT_HAS_OPENNI2
-}
-
-/** The main data retrieving function, to be called after calling loadConfig() and initialize().
-*  \param out_obs The output retrieved observation (only if there_is_obs=true).
-*  \param there_is_obs If set to false, there was no new observation.
-*  \param hardware_error True on hardware/comms error.
-*  \param sensor_id The index of the sensor accessed.
-*
-*/
-void COpenNI2Generic::getNextFrameRGBD(
-	mrpt::slam::CObservation3DRangeScan &out_obs,
-	bool &there_is_obs,
-	bool &hardware_error,
-	unsigned sensor_id )
-{
-#if MRPT_HAS_OPENNI2
-//	cout << "COpenNI2Generic::getNextFrameRGBD \n";
-
-	there_is_obs=false;
-	hardware_error = false;
-
-	// Read a frame (depth + rgb)
-	DEPTH_STREAM_ID_PTR->readFrame(DEPTH_FRAME_ID_PTR);
-
-	RGB_STREAM_ID_PTR->readFrame(RGB_FRAME_ID_PTR);
-
-	if ((DEPTH_FRAME_ID_PTR->getWidth() != RGB_FRAME_ID_PTR->getWidth()) || (DEPTH_FRAME_ID_PTR->getHeight() != RGB_FRAME_ID_PTR->getHeight()))
-	{
-		cout << "\nBoth frames don't have the same size.";
-	}
-	else
-	{
-		there_is_obs=true;
-
-		CObservation3DRangeScan  newObs;
-		newObs.hasConfidenceImage = false;
-
-		// Set intensity image ----------------------
-		if (m_grab_image)
-		{
-      if(!m_has_color)
-        THROW_EXCEPTION("This OpenNI2 device does not support color imaging")
-			newObs.hasIntensityImage  = true;
-		}
-
-		// Set range image --------------------------
-		if (m_grab_depth || m_grab_3D_points)
-		{
-			newObs.hasRangeImage = true;
-			newObs.range_is_depth = true;
-		}
-
-		newObs.timestamp = mrpt::system::getCurrentTime();
-		newObs.rangeImage_setSize(height,width);
-
-		// Read one frame
-		const openni::DepthPixel* pDepthRow = (const openni::DepthPixel*)DEPTH_FRAME_ID_PTR->getData();
-		const openni::RGB888Pixel* pRgbRow = (const openni::RGB888Pixel*)RGB_FRAME_ID_PTR->getData();
-		int rowSize = DEPTH_FRAME_ID_PTR->getStrideInBytes() / sizeof(openni::DepthPixel);
-
-		utils::CImage iimage(width,height,CH_RGB);
-		for (int yc = 0; yc < DEPTH_FRAME_ID_PTR->getHeight(); ++yc)
-		{
-			const openni::DepthPixel* pDepth = pDepthRow;
-			const openni::RGB888Pixel* pRgb = pRgbRow;
-			for (int xc = 0; xc < DEPTH_FRAME_ID_PTR->getWidth(); ++xc, ++pDepth, ++pRgb)
-			{
-				newObs.rangeImage(yc,xc) = (*pDepth)*1.0/1000;
-				iimage.setPixel(xc,yc,(pRgb->r<<16)+(pRgb->g<<8)+pRgb->b);
-
-				//newObs.intensityImage.setPixel(xc,yc,(*pRgb));
-			}
-
-			pDepthRow += rowSize;
-			pRgbRow += rowSize;
-		}
-		newObs.intensityImage = iimage;
-
-		// Save the observation to the user's object:
-		out_obs.swap(newObs);
-
-		// Set common data into observation:
-		// --------------------------------------
-		out_obs.timestamp = mrpt::system::now();
-	}
-#else
-	THROW_EXCEPTION("MRPT was built without OpenNI2 support")
-#endif // MRPT_HAS_OPENNI2
-}
+/* +---------------------------------------------------------------------------+
+   |                     Mobile Robot Programming Toolkit (MRPT)               |
+   |                          http://www.mrpt.org/                             |
+   |                                                                           |
+   | Copyright (c) 2005-2014, Individual contributors, see AUTHORS file        |
+   | See: http://www.mrpt.org/Authors - All rights reserved.                   |
+   | Released under BSD License. See details in http://www.mrpt.org/License    |
+   +---------------------------------------------------------------------------+ */
+
+#include "hwdrivers-precomp.h" // Precompiled header
+
+#include <mrpt/hwdrivers/COpenNI2Generic.h>
+#include <mrpt/utils/CTimeLogger.h>
+#include <mrpt/slam/CObservation3DRangeScan.h>
+#include <mrpt/system/threads.h>
+
+// Universal include for all versions of OpenCV
+#include <mrpt/otherlibs/do_opencv_includes.h>
+
+#if MRPT_HAS_OPENNI2
+
+// This seems to be assumed by OpenNI.h and undefined for some reason in GCC/Ubuntu
+#if !defined(MRPT_OS_WINDOWS)
+#   define linux 1
+#endif
+
+#	include <OpenNI.h>
+#	include <PS1080.h>
+#endif
+
+using namespace mrpt::hwdrivers;
+using namespace mrpt::system;
+using namespace mrpt::slam;
+using namespace mrpt::synch;
+using namespace std;
+
+#define DEVICE_LIST_PTR (reinterpret_cast<openni::Array<openni::DeviceInfo>* >(deviceListPtr))
+#define DEVICE_ID_PTR (reinterpret_cast<openni::Device*>(vp_devices[sensor_id]))
+#define DEPTH_STREAM_ID_PTR (reinterpret_cast<openni::VideoStream*>(vp_depth_stream[sensor_id]))
+#define RGB_STREAM_ID_PTR (reinterpret_cast<openni::VideoStream*>(vp_rgb_stream[sensor_id]))
+#define DEPTH_FRAME_ID_PTR (reinterpret_cast<openni::VideoFrameRef*>(vp_frame_depth[sensor_id]))
+#define RGB_FRAME_ID_PTR (reinterpret_cast<openni::VideoFrameRef*>(vp_frame_rgb[sensor_id]))
+
+// Initialize static member
+std::vector<unsigned> COpenNI2Generic::vOpenDevices = std::vector<unsigned>();
+
+/*
+void openni::VideoMode::setResolution()
+Setter function for the resolution of this VideoMode. Application use of this function is not recommended.
+Instead, use SensorInfo::getSupportedVideoModes() to obtain a list of valid video modes
+
+-- cited from OpenNI2 help. setResolution() is not recommended.
+*/
+#if MRPT_HAS_OPENNI2
+bool setONI2StreamMode(openni::VideoStream& stream, int w, int h, int fps, openni::PixelFormat format)
+{
+//std::cout << "Ask mode: " << w << "x" << h << " " << fps << " fps. format " << format << std::endl;
+	bool found = false;
+	const openni::Array<openni::VideoMode>& modes = stream.getSensorInfo().getSupportedVideoModes();
+	for(int i = 0, i_end = modes.getSize();i < i_end;++i){
+//	  std::cout << "Mode: " << modes[i].getResolutionX() << "x" << modes[i].getResolutionY() << " " << modes[i].getFps() << " fps. format " << modes[i].getPixelFormat() << std::endl;
+		if(modes[i].getResolutionX() != w){
+			continue;
+		}
+		if(modes[i].getResolutionY() != h){
+			continue;
+		}
+		if(modes[i].getFps() != fps){
+			continue;
+		}
+		if(modes[i].getPixelFormat() != format){
+			continue;
+		}
+		openni::Status rc = stream.setVideoMode(modes[i]);
+		if(rc != openni::STATUS_OK){
+			printf("%s:Couldn't find RGB stream:\n%s\n", __FUNCTION__, openni::OpenNI::getExtendedError());
+			return false;
+		}
+		return true;
+	}
+	return false;
+}
+#endif // MRPT_HAS_OPENNI2
+
+/*-------------------------------------------------------------
+ctor
+-------------------------------------------------------------*/
+COpenNI2Generic::COpenNI2Generic() :
+	numDevices(0),
+  width(640),
+  height(480),
+	fps(30),
+  m_grab_image(true),
+	m_grab_depth(true),
+	m_grab_3D_points(true)
+{
+#if MRPT_HAS_OPENNI2
+	rgb_pFormat = new openni::PixelFormat(openni::PIXEL_FORMAT_RGB888);
+	depth_pFormat = new openni::PixelFormat(openni::PIXEL_FORMAT_DEPTH_1_MM);
+#endif
+}
+
+/*-------------------------------------------------------------
+dtor
+-------------------------------------------------------------*/
+COpenNI2Generic::~COpenNI2Generic()
+{
+#if MRPT_HAS_OPENNI2
+  delete reinterpret_cast<openni::PixelFormat*>(rgb_pFormat);
+  delete reinterpret_cast<openni::PixelFormat*>(depth_pFormat);
+#endif
+}
+
+/** This method can or cannot be implemented in the derived class, depending on the need for it.
+*  \exception This method must throw an exception with a descriptive message if some critical error is found.
+*/
+int COpenNI2Generic::getConnectedDevices()
+{
+#if MRPT_HAS_OPENNI2
+	int rc = openni::OpenNI::initialize();
+	if(rc != openni::STATUS_OK)
+		THROW_EXCEPTION(mrpt::format("After initialization:\n %s\n", openni::OpenNI::getExtendedError()))
+
+  // Show devices list
+  deviceListPtr = new openni::Array<openni::DeviceInfo>;
+	openni::OpenNI::enumerateDevices(DEVICE_LIST_PTR);
+	numDevices = (*DEVICE_LIST_PTR).getSize();
+
+	printf("Get device list. %d devices connected\n", numDevices );
+	vp_devices.resize(numDevices);
+	vp_depth_stream.resize(numDevices);
+	vp_rgb_stream.resize(numDevices);
+	vp_frame_depth.resize(numDevices);
+	vp_frame_rgb.resize(numDevices);
+
+	for(unsigned i=0; i < numDevices; i++)
+	{
+		int product_id = (*DEVICE_LIST_PTR)[i].getUsbProductId();
+		printf("Device %u: name=%s uri=%s vendor=%s product=%i \n", i, (*DEVICE_LIST_PTR)[i].getName(), (*DEVICE_LIST_PTR)[i].getUri(), (*DEVICE_LIST_PTR)[i].getVendor(), product_id);
+	}
+
+	if(numDevices == 0)
+	{
+		cout << "No devices connected -> EXIT\n";
+	}
+	else
+    cout << "COpenNI2Generic initializes correctly.\n";
+
+  return numDevices;
+
+#else
+	THROW_EXCEPTION("MRPT was built without OpenNI2 support")
+#endif // MRPT_HAS_OPENNI2
+}
+
+void COpenNI2Generic::kill()
+{
+#if MRPT_HAS_OPENNI2
+    for(unsigned i=0; COpenNI2Generic::vOpenDevices.size(); i++)
+        this->close(COpenNI2Generic::vOpenDevices[i]);
+
+    if(DEVICE_LIST_PTR)
+        delete DEVICE_LIST_PTR; // Delete the pointer to the list of devices
+
+    openni::OpenNI::shutdown();
+#else
+	THROW_EXCEPTION("MRPT was built without OpenNI2 support")
+#endif // MRPT_HAS_OPENNI2
+}
+
+bool COpenNI2Generic::isOpen(const unsigned sensor_id) const
+{
+	for(unsigned i=0; i < COpenNI2Generic::vOpenDevices.size(); i++)
+		if(sensor_id == COpenNI2Generic::vOpenDevices[i])
+			return true;
+
+	return false;
+}
+
+bool COpenNI2Generic::initONI2RGBStream(unsigned sensor_id, int w, int h, int fps, void *pFormat)
+{
+#if MRPT_HAS_OPENNI2
+	openni::Status rc = openni::STATUS_OK;
+	rc = RGB_STREAM_ID_PTR->create(*DEVICE_ID_PTR, openni::SENSOR_COLOR);
+	if(rc != openni::STATUS_OK){
+		printf("%s: Couldn't find RGB stream:\n%s\n", __FUNCTION__, openni::OpenNI::getExtendedError());
+		return false;
+	}
+	rc = RGB_STREAM_ID_PTR->setMirroringEnabled(false);
+	if (rc != openni::STATUS_OK){
+		printf("%s: setMirroringEnabled(false) failed:\n%s\n", __FUNCTION__, openni::OpenNI::getExtendedError());
+		return false;
+	}
+	openni::VideoMode options = RGB_STREAM_ID_PTR->getVideoMode();
+	printf("Initial resolution RGB (%d, %d) FPS %d Format %d\n", options.getResolutionX(), options.getResolutionY(), options.getFps(), options.getPixelFormat());
+	if(setONI2StreamMode(*RGB_STREAM_ID_PTR, w, h, fps, *(reinterpret_cast<openni::PixelFormat*>(pFormat))) == false){
+		printf("%s: Can't find desired rgb mode\n", __FUNCTION__ );
+		return false;
+	}
+	options = RGB_STREAM_ID_PTR->getVideoMode();
+	printf("  -> (%d, %d) FPS %d Format %d\n", options.getResolutionX(), options.getResolutionY(), options.getFps(), options.getPixelFormat());
+	rc = RGB_STREAM_ID_PTR->start();
+	if (rc != openni::STATUS_OK){
+		printf("%s: Couldn't start RGB stream:\n%s\n", __FUNCTION__, openni::OpenNI::getExtendedError());
+		RGB_STREAM_ID_PTR->destroy();
+		return false;
+	}
+	return true;
+#else
+    return false;
+#endif
+}
+
+bool COpenNI2Generic::initONI2DepthStream(unsigned sensor_id, int w, int h, int fps, void *pFormat)
+{
+#if MRPT_HAS_OPENNI2
+	openni::Status rc = DEPTH_STREAM_ID_PTR->create(*DEVICE_ID_PTR, openni::SENSOR_DEPTH);
+	if (rc != openni::STATUS_OK){
+		printf("%s: Couldn't find depth stream:\n%s\n", __FUNCTION__, openni::OpenNI::getExtendedError());
+		return false;
+	}
+	openni::VideoMode options = DEPTH_STREAM_ID_PTR->getVideoMode();
+	printf("Initial resolution Depth(%d, %d) FPS %d Format %d\n", options.getResolutionX(), options.getResolutionY(), options.getFps(), options.getPixelFormat());
+	if(setONI2StreamMode(*DEPTH_STREAM_ID_PTR, w, h, fps, *(reinterpret_cast<openni::PixelFormat*>(pFormat))) == false){
+		printf("%s: Can't find desired depth mode\n", __FUNCTION__ );
+		return false;
+	}
+	options = DEPTH_STREAM_ID_PTR->getVideoMode();
+	printf("  -> (%d, %d) FPS %d Format %d\n", options.getResolutionX(), options.getResolutionY(), options.getFps(), options.getPixelFormat());
+	DEPTH_STREAM_ID_PTR->setMirroringEnabled(false);
+	rc = DEPTH_STREAM_ID_PTR->start();
+	if (rc != openni::STATUS_OK){
+		printf(" Couldn't start depth stream:\n%s\n", openni::OpenNI::getExtendedError());
+		DEPTH_STREAM_ID_PTR->destroy();
+		return false;
+	}
+	return true;
+#else
+    return false;
+#endif
+}
+
+void COpenNI2Generic::open(unsigned sensor_id)
+{
+#if MRPT_HAS_OPENNI2
+	cout << "OpenNI2Sensor::open " << sensor_id << " ...\n";
+//	cout << "Already Open (" << COpenNI2Generic::vOpenDevices.size() << ") :\n";
+//	for(unsigned i=0; i < COpenNI2Generic::vOpenDevices.size(); i++)
+//    cout << COpenNI2Generic::vOpenDevices[i] << endl;
+//  cout << endl;
+
+	if(isOpen(sensor_id))
+	{
+		//		close(sensor_id);
+		cout << "The sensor " << sensor_id << " is already opened\n";
+		return;
+	}
+
+	if (!numDevices)
+		THROW_EXCEPTION("No OpenNI2 devices found.")
+
+  if (sensor_id >= numDevices)
+    THROW_EXCEPTION("Sensor index is higher than the number of connected devices.")
+
+  int rc;
+	//  unsigned sensor_id; // To use with serial_num
+
+	// Open the given device number:
+	//  if(sensor_id == 100)
+	//  {
+	//    const char* deviceURI = openni::ANY_DEVICE;
+	//    rc = DEVICE_ID_PTR->open(deviceURI);
+	//  }
+	//  else
+	{
+		vp_devices[sensor_id] = new openni::Device;
+		vp_depth_stream[sensor_id] = new openni::VideoStream;
+		vp_rgb_stream[sensor_id] = new openni::VideoStream;
+		vp_frame_depth[sensor_id] = new openni::VideoFrameRef;
+		vp_frame_rgb[sensor_id] = new openni::VideoFrameRef;
+
+		COpenNI2Generic::vOpenDevices.push_back(sensor_id);
+
+		rc = DEVICE_ID_PTR->open((*DEVICE_LIST_PTR)[sensor_id].getUri());
+
+		//    bool serial_found = false;
+		//    for(sensor_id=0; sensor_id < numDevices; sensor_id++)
+		//    {
+		//      if(serial_num == static_cast<int>((*DEVICE_LIST_PTR)[sensor_id].getUsbProductId()) )
+		//      {
+		//        serial_found = true;
+		//        COpenNI2Generic::vOpenDevices.push_back(sensor_id);
+		//        rc = DEVICE_ID_PTR->open((*DEVICE_LIST_PTR)[sensor_id].getUri());
+		//        break;
+		//      }
+		//    }
+		//    if(!serial_found)
+		//    {
+		//      THROW_EXCEPTION_CUSTOM_MSG1("Device open failed:\n%s\n", openni::OpenNI::getExtendedError());
+		//      openni::OpenNI::shutdown();
+		//      return;
+		//    }
+	}
+
+	if(rc != openni::STATUS_OK)
+	{
+		THROW_EXCEPTION_CUSTOM_MSG1("Device open failed:\n%s\n", openni::OpenNI::getExtendedError());
+		openni::OpenNI::shutdown();
+	}
+
+//	char serialNumber[1024];
+//	DEVICE_ID_PTR->getProperty(ONI_DEVICE_PROPERTY_SERIAL_NUMBER, &serialNumber);
+//	cout << "Serial " << serialNumber << endl;
+
+	//								Create RGB and Depth channels
+	//========================================================================================
+	initONI2DepthStream(sensor_id, width, height, fps, depth_pFormat); // reinterpret_cast<void*>(depth_pFormat)
+
+  // Check that the OpenNI2 sensor has RGB camera
+	m_has_color = DEVICE_ID_PTR->hasSensor(openni::SENSOR_COLOR);
+	if(m_has_color)
+	{
+    initONI2RGBStream(sensor_id, width, height, fps, rgb_pFormat);
+    if (DEVICE_ID_PTR->isImageRegistrationModeSupported(openni::IMAGE_REGISTRATION_DEPTH_TO_COLOR)){
+      rc = DEVICE_ID_PTR->setImageRegistrationMode(openni::IMAGE_REGISTRATION_DEPTH_TO_COLOR);
+    }else{
+      cout << "Device doesn't do image registration!" << endl;
+    }
+	}
+
+	if (!DEPTH_STREAM_ID_PTR->isValid() || !RGB_STREAM_ID_PTR->isValid())
+	{
+		printf("No valid streams. Exiting\n");
+		openni::OpenNI::shutdown();
+		return;
+	}
+
+	if (rc != openni::STATUS_OK)
+	{
+		openni::OpenNI::shutdown();
+		return;
+	}
+
+	//Allow detection of closer points (although they will flicker)
+	bool CloseRange;
+	DEPTH_STREAM_ID_PTR->setProperty(XN_STREAM_PROPERTY_CLOSE_RANGE, 1);
+	DEPTH_STREAM_ID_PTR->getProperty(XN_STREAM_PROPERTY_CLOSE_RANGE, &CloseRange);
+	printf("\nClose range: %s", CloseRange?"On\n":"Off\n");
+
+
+	//	// Setup:
+	//	if(m_initial_tilt_angle!=360) // 360 means no motor command.
+	//    setTiltAngleDegrees(m_initial_tilt_angle);
+
+	mrpt::system::sleep(2000); // Sleep 2s
+	cout << "Device " << sensor_id << " open successfully.\n\n"; //cout << "Streaming " << width << "x" << height << " open successfully.\n\n";
+#else
+	THROW_EXCEPTION("MRPT was built without OpenNI2 support")
+#endif // MRPT_HAS_OPENNI2
+}
+
+void COpenNI2Generic::close(unsigned sensor_id)
+{
+#if MRPT_HAS_OPENNI2
+	DEPTH_STREAM_ID_PTR->destroy();
+	RGB_STREAM_ID_PTR->destroy();
+
+	if(DEPTH_FRAME_ID_PTR)
+		delete DEPTH_FRAME_ID_PTR;
+	if(RGB_FRAME_ID_PTR)
+		delete RGB_FRAME_ID_PTR;
+
+	if(DEPTH_STREAM_ID_PTR)
+		delete DEPTH_STREAM_ID_PTR;
+	if(RGB_STREAM_ID_PTR)
+		delete RGB_STREAM_ID_PTR;
+
+	if(DEVICE_ID_PTR)
+		delete DEVICE_ID_PTR;
+
+	for(vector<unsigned>::iterator it=COpenNI2Generic::vOpenDevices.begin(); it != COpenNI2Generic::vOpenDevices.end(); it++)
+		if(sensor_id == *it)
+		{
+			COpenNI2Generic::vOpenDevices.erase(it);
+		  break;
+		}
+#else
+	THROW_EXCEPTION("MRPT was built without OpenNI2 support")
+#endif // MRPT_HAS_OPENNI2
+}
+
+/** The main data retrieving function, to be called after calling loadConfig() and initialize().
+*  \param out_obs The output retrieved observation (only if there_is_obs=true).
+*  \param timestamp The timestamp of the capture (only if there_is_obs=true).
+*  \param there_is_obs If set to false, there was no new observation.
+*  \param hardware_error True on hardware/comms error.
+*  \param sensor_id The index of the sensor accessed.
+*
+*/
+void COpenNI2Generic::getNextFrameRGB(
+	mrpt::utils::CImage &rgb_img,
+	uint64_t &timestamp,
+	bool &there_is_obs,
+	bool &hardware_error,
+	unsigned sensor_id )
+{
+#if MRPT_HAS_OPENNI2
+//	cout << "COpenNI2Generic::getNextObservation \n";
+
+	there_is_obs=false;
+	hardware_error = false;
+
+  if(!m_has_color)
+    THROW_EXCEPTION("This OpenNI2 device does not support color imaging")
+
+  // Read a frame (rgb)
+  RGB_STREAM_ID_PTR->readFrame(RGB_FRAME_ID_PTR);
+
+  there_is_obs=true;
+
+  timestamp = mrpt::system::getCurrentTime();
+
+  // Read one frame
+  const openni::RGB888Pixel* pRgbRow = (const openni::RGB888Pixel*)RGB_FRAME_ID_PTR->getData();
+  int rowSize = RGB_FRAME_ID_PTR->getStrideInBytes() / sizeof(openni::RGB888Pixel);
+
+  utils::CImage iimage(width,height,CH_RGB);
+  for (int yc = 0; yc < RGB_FRAME_ID_PTR->getHeight(); ++yc)
+  {
+    const openni::RGB888Pixel* pRgb = pRgbRow;
+    for (int xc = 0; xc < RGB_FRAME_ID_PTR->getWidth(); ++xc, ++pRgb)
+      iimage.setPixel(xc,yc,(pRgb->r<<16)+(pRgb->g<<8)+pRgb->b);
+
+    pRgbRow += rowSize;
+  }
+
+  // Save the observation to the user's object:
+  rgb_img.swap(iimage);
+
+#else
+	THROW_EXCEPTION("MRPT was built without OpenNI2 support")
+#endif // MRPT_HAS_OPENNI2
+}
+
+/** The main data retrieving function, to be called after calling loadConfig() and initialize().
+*  \param depth_img The output retrieved depth image (only if there_is_obs=true).
+*  \param timestamp The timestamp of the capture (only if there_is_obs=true).
+*  \param there_is_obs If set to false, there was no new observation.
+*  \param hardware_error True on hardware/comms error.
+*  \param sensor_id The index of the sensor accessed.
+*
+*/
+void COpenNI2Generic::getNextFrameD(
+	mrpt::math::CMatrix &depth_img,
+    uint64_t &timestamp,
+	bool &there_is_obs,
+	bool &hardware_error,
+	unsigned sensor_id )
+{
+#if MRPT_HAS_OPENNI2
+	cout << "COpenNI2Generic::getNextObservation \n";
+
+	there_is_obs = false;
+	hardware_error = false;
+
+    // Read a frame (depth)
+    DEPTH_STREAM_ID_PTR->readFrame(DEPTH_FRAME_ID_PTR);
+
+    there_is_obs=true;
+
+    timestamp = mrpt::system::getCurrentTime();
+
+    // Read one frame
+    const openni::DepthPixel* pDepthRow = (const openni::DepthPixel*)DEPTH_FRAME_ID_PTR->getData();
+    int rowSize = DEPTH_FRAME_ID_PTR->getStrideInBytes() / sizeof(openni::DepthPixel);
+
+//    depth_img = new mrpt::math::CMatrix(DEPTH_FRAME_ID_PTR->getHeight(), DEPTH_FRAME_ID_PTR->getWidth());
+    depth_img.resize(DEPTH_FRAME_ID_PTR->getHeight(), DEPTH_FRAME_ID_PTR->getWidth());
+    for (int yc = 0; yc < DEPTH_FRAME_ID_PTR->getHeight(); ++yc)
+    {
+      const openni::DepthPixel* pDepth = pDepthRow;
+      for (int xc = 0; xc < DEPTH_FRAME_ID_PTR->getWidth(); ++xc, ++pDepth)
+        depth_img(yc,xc) = (*pDepth)*1.0/1000;
+
+      pDepthRow += rowSize;
+    }
+
+#else
+	THROW_EXCEPTION("MRPT was built without OpenNI2 support")
+#endif // MRPT_HAS_OPENNI2
+}
+
+/** The main data retrieving function, to be called after calling loadConfig() and initialize().
+*  \param out_obs The output retrieved observation (only if there_is_obs=true).
+*  \param there_is_obs If set to false, there was no new observation.
+*  \param hardware_error True on hardware/comms error.
+*  \param sensor_id The index of the sensor accessed.
+*
+*/
+void COpenNI2Generic::getNextFrameRGBD(
+	mrpt::slam::CObservation3DRangeScan &out_obs,
+	bool &there_is_obs,
+	bool &hardware_error,
+	unsigned sensor_id )
+{
+#if MRPT_HAS_OPENNI2
+//	cout << "COpenNI2Generic::getNextFrameRGBD \n";
+
+	there_is_obs=false;
+	hardware_error = false;
+
+	// Read a frame (depth + rgb)
+	DEPTH_STREAM_ID_PTR->readFrame(DEPTH_FRAME_ID_PTR);
+
+	RGB_STREAM_ID_PTR->readFrame(RGB_FRAME_ID_PTR);
+
+	if ((DEPTH_FRAME_ID_PTR->getWidth() != RGB_FRAME_ID_PTR->getWidth()) || (DEPTH_FRAME_ID_PTR->getHeight() != RGB_FRAME_ID_PTR->getHeight()))
+	{
+		cout << "\nBoth frames don't have the same size.";
+	}
+	else
+	{
+		there_is_obs=true;
+
+		CObservation3DRangeScan  newObs;
+		newObs.hasConfidenceImage = false;
+
+		// Set intensity image ----------------------
+		if (m_grab_image)
+		{
+      if(!m_has_color)
+        THROW_EXCEPTION("This OpenNI2 device does not support color imaging")
+			newObs.hasIntensityImage  = true;
+		}
+
+		// Set range image --------------------------
+		if (m_grab_depth || m_grab_3D_points)
+		{
+			newObs.hasRangeImage = true;
+			newObs.range_is_depth = true;
+		}
+
+		newObs.timestamp = mrpt::system::getCurrentTime();
+		newObs.rangeImage_setSize(height,width);
+
+		// Read one frame
+		const openni::DepthPixel* pDepthRow = (const openni::DepthPixel*)DEPTH_FRAME_ID_PTR->getData();
+		const openni::RGB888Pixel* pRgbRow = (const openni::RGB888Pixel*)RGB_FRAME_ID_PTR->getData();
+		int rowSize = DEPTH_FRAME_ID_PTR->getStrideInBytes() / sizeof(openni::DepthPixel);
+
+		utils::CImage iimage(width,height,CH_RGB);
+		for (int yc = 0; yc < DEPTH_FRAME_ID_PTR->getHeight(); ++yc)
+		{
+			const openni::DepthPixel* pDepth = pDepthRow;
+			const openni::RGB888Pixel* pRgb = pRgbRow;
+			for (int xc = 0; xc < DEPTH_FRAME_ID_PTR->getWidth(); ++xc, ++pDepth, ++pRgb)
+			{
+				newObs.rangeImage(yc,xc) = (*pDepth)*1.0/1000;
+				iimage.setPixel(xc,yc,(pRgb->r<<16)+(pRgb->g<<8)+pRgb->b);
+
+				//newObs.intensityImage.setPixel(xc,yc,(*pRgb));
+			}
+
+			pDepthRow += rowSize;
+			pRgbRow += rowSize;
+		}
+		newObs.intensityImage = iimage;
+
+		// Save the observation to the user's object:
+		out_obs.swap(newObs);
+
+		// Set common data into observation:
+		// --------------------------------------
+		out_obs.timestamp = mrpt::system::now();
+	}
+#else
+	THROW_EXCEPTION("MRPT was built without OpenNI2 support")
+#endif // MRPT_HAS_OPENNI2
+}