/* +------------------------------------------------------------------------+
   |                     Mobile Robot Programming Toolkit (MRPT)            |
   |                          http://www.mrpt.org/                          |
   |                                                                        |
   | Copyright (c) 2005-2017, Individual contributors, see AUTHORS file     |
   | See: http://www.mrpt.org/Authors - All rights reserved.                |
   | Released under BSD License. See details in http://www.mrpt.org/License |
   +------------------------------------------------------------------------+ */
#ifndef CMultiMetricMapPDF_H
#define CMultiMetricMapPDF_H

#include <mrpt/maps/CMultiMetricMap.h>
#include <mrpt/maps/CSimpleMap.h>
#include <mrpt/poses/CPosePDFParticles.h>
#include <mrpt/poses/CPose3DPDFParticles.h>

#include <mrpt/poses/CPoseRandomSampler.h>

#include <mrpt/bayes/CParticleFilterCapable.h>
#include <mrpt/utils/CLoadableOptions.h>
#include <mrpt/slam/CICP.h>

#include <mrpt/slam/PF_implementations_data.h>

#include <mrpt/slam/link_pragmas.h>

namespace mrpt
{
namespace slam
{
class CMetricMapBuilderRBPF;
}
namespace maps
{
/** Auxiliary class used in mrpt::maps::CMultiMetricMapPDF
 * \ingroup mrpt_slam_grp
  */
class SLAM_IMPEXP CRBPFParticleData : public mrpt::utils::CSerializable
{
	DEFINE_SERIALIZABLE(CRBPFParticleData)
   public:
	CRBPFParticleData(
		const TSetOfMetricMapInitializers* mapsInitializers = nullptr)
		: mapTillNow(mapsInitializers), robotPath()
	{
	}

	CMultiMetricMap mapTillNow;
	std::deque<mrpt::math::TPose3D> robotPath;
};
DEFINE_SERIALIZABLE_POST_CUSTOM_BASE_LINKAGE(
	CRBPFParticleData, mrpt::utils::CSerializable, SLAM_IMPEXP)

/** Declares a class that represents a Rao-Blackwellized set of particles for
 * solving the SLAM problem (This class is the base of RBPF-SLAM applications).
 *   This class is used internally by the map building algorithm in
 * "mrpt::slam::CMetricMapBuilderRBPF"
 *
 * \sa mrpt::slam::CMetricMapBuilderRBPF
 * \ingroup metric_slam_grp
 */
class SLAM_IMPEXP CMultiMetricMapPDF
	: public mrpt::utils::CSerializable,
	  public mrpt::bayes::CParticleFilterData<CRBPFParticleData>,
	  public mrpt::bayes::CParticleFilterDataImpl<
		  CMultiMetricMapPDF,
		  mrpt::bayes::CParticleFilterData<CRBPFParticleData>::CParticleList>,
	  public mrpt::slam::PF_implementation<CRBPFParticleData,
										   CMultiMetricMapPDF>
{
	friend class mrpt::slam::CMetricMapBuilderRBPF;

	DEFINE_SERIALIZABLE(CMultiMetricMapPDF)

   protected:
	// PF algorithm implementations:
	void prediction_and_update_pfStandardProposal(
		const mrpt::obs::CActionCollection* action,
		const mrpt::obs::CSensoryFrame* observation,
		const bayes::CParticleFilter::TParticleFilterOptions& PF_options)
		override;
	void prediction_and_update_pfOptimalProposal(
		const mrpt::obs::CActionCollection* action,
		const mrpt::obs::CSensoryFrame* observation,
		const bayes::CParticleFilter::TParticleFilterOptions& PF_options)
		override;
	void prediction_and_update_pfAuxiliaryPFOptimal(
		const mrpt::obs::CActionCollection* action,
		const mrpt::obs::CSensoryFrame* observation,
		const bayes::CParticleFilter::TParticleFilterOptions& PF_options)
		override;
	void prediction_and_update_pfAuxiliaryPFStandard(
		const mrpt::obs::CActionCollection* action,
		const mrpt::obs::CSensoryFrame* observation,
		const bayes::CParticleFilter::TParticleFilterOptions& PF_options)
		override;

   private:
	/** Internal buffer for the averaged map. */
	mrpt::maps::CMultiMetricMap averageMap;
	bool averageMapIsUpdated;

	/** The SFs and their corresponding pose estimations */
	mrpt::maps::CSimpleMap SFs;
	/** A mapping between indexes in the SFs to indexes in the robot paths from
	 * particles. */
	std::vector<uint32_t> SF2robotPath;

   public:
	/** The struct for passing extra simulation parameters to the
	 * prediction/update stage
	 *    when running a particle filter.
	 * \sa prediction_and_update
	 */
	struct SLAM_IMPEXP TPredictionParams : public utils::CLoadableOptions
	{
		/** Default settings method */
		TPredictionParams();

		void loadFromConfigFile(
			const mrpt::utils::CConfigFileBase& source,
			const std::string& section) override;  // See base docs
		void dumpToTextStream(
			mrpt::utils::CStream& out) const override;  // See base docs

		/** [pf optimal proposal only]  Only for PF algorithm=2 (Exact
		 * "pfOptimalProposal")
		 *   Select the map on which to calculate the optimal
		 *    proposal distribution. Values:
		 *   0: Gridmap   -> Uses Scan matching-based approximation (based on
		 * Stachniss' work)
		 *   1: Landmarks -> Uses matching to approximate optimal
		 *   2: Beacons   -> Used for exact optimal proposal in RO-SLAM
		 *   3: Pointsmap -> Uses Scan matching-based approximation with a map
		 * of points (based on Stachniss' work)
		 *  Default = 0
		 */
<<<<<<< HEAD
		int pfOptimalProposal_mapSelection;
=======
		struct SLAM_IMPEXP TPredictionParams : public utils::CLoadableOptions
		{
			/** Default settings method */
			TPredictionParams();

			void loadFromConfigFile(const mrpt::utils::CConfigFileBase &source,const std::string &section) MRPT_OVERRIDE; // See base docs
			void dumpToTextStream(mrpt::utils::CStream &out) const MRPT_OVERRIDE; // See base docs

			/** [pf optimal proposal only]  Only for PF algorithm=2 (Exact "pfOptimalProposal")
			 *   Select the map on which to calculate the optimal
			 *    proposal distribution. Values:
			 *   0: Gridmap   -> Uses Scan matching-based approximation (based on Stachniss' work)
			 *   1: Landmarks -> Uses matching to approximate optimal
			 *   2: Beacons   -> Used for exact optimal proposal in RO-SLAM
			 *   3: Pointsmap -> Uses Scan matching-based approximation with a map of points (based on Stachniss' work)
			 *  Default = 0
			 */
			int 		pfOptimalProposal_mapSelection;


			/** [prediction stage][pf optimal proposal only] If useICPGlobalAlign_withGrid=true, this is the minimum quality ratio [0,1] of the alignment such as it will be accepted. Otherwise, raw odometry is used for those bad cases (default=0.7).
			  */
			float		ICPGlobalAlign_MinQuality;

			/** [update stage] If the likelihood is computed through the occupancy grid map, then this structure is passed to the map when updating the particles weights in the update stage.
			  */
			COccupancyGridMap2D::TLikelihoodOptions		update_gridMapLikelihoodOptions;

			mrpt::slam::TKLDParams	KLD_params;

			mrpt::slam::CICP::TConfigParams		icp_params; //!< ICP parameters, used only when "PF_algorithm=2" in the particle filter.

		} options;

		/** Constructor
		  */
		CMultiMetricMapPDF(
			const bayes::CParticleFilter::TParticleFilterOptions    &opts = bayes::CParticleFilter::TParticleFilterOptions(),
			const mrpt::maps::TSetOfMetricMapInitializers		    *mapsInitializers = NULL,
			const TPredictionParams						    *predictionOptions = NULL );

		/** Clear all elements of the maps, and restore all paths to a single starting pose */
		void  clear( const mrpt::poses::CPose2D &initialPose );
		void  clear( const mrpt::poses::CPose3D &initialPose ); //!< \overload
		/** Resets the map by loading an already-mapped map for past poses.
		  * Current robot pose should be normally set to the last keyframe in the simplemap. */
		void  clear(const mrpt::maps::CSimpleMap &prevMap, const mrpt::poses::CPose3D &currentPose);

		 /** Returns the estimate of the robot pose as a particles PDF for the instant of time "timeStep", from 0 to N-1.
		  * \sa getEstimatedPosePDF
		  */
		void  getEstimatedPosePDFAtTime(
			size_t				timeStep,
			mrpt::poses::CPose3DPDFParticles &out_estimation ) const;
>>>>>>> bef6004a

		/** [prediction stage][pf optimal proposal only] If
		 * useICPGlobalAlign_withGrid=true, this is the minimum quality ratio
		 * [0,1] of the alignment such as it will be accepted. Otherwise, raw
		 * odometry is used for those bad cases (default=0.7).
		  */
		float ICPGlobalAlign_MinQuality;

		/** [update stage] If the likelihood is computed through the occupancy
		 * grid map, then this structure is passed to the map when updating the
		 * particles weights in the update stage.
		  */
		COccupancyGridMap2D::TLikelihoodOptions update_gridMapLikelihoodOptions;

		mrpt::slam::TKLDParams KLD_params;

		/** ICP parameters, used only when "PF_algorithm=2" in the particle
		 * filter. */
		mrpt::slam::CICP::TConfigParams icp_params;

	} options;

	/** Constructor
	  */
	CMultiMetricMapPDF(
		const bayes::CParticleFilter::TParticleFilterOptions& opts =
			bayes::CParticleFilter::TParticleFilterOptions(),
		const mrpt::maps::TSetOfMetricMapInitializers* mapsInitializers =
			nullptr,
		const TPredictionParams* predictionOptions = nullptr);

	/** Clear all elements of the maps, and restore all paths to a single
	 * starting pose */
	void clear(const mrpt::poses::CPose2D& initialPose);
	/** \overload */
	void clear(const mrpt::poses::CPose3D& initialPose);

	/** Returns the estimate of the robot pose as a particles PDF for the
	 * instant of time "timeStep", from 0 to N-1.
	 * \sa getEstimatedPosePDF
	 */
	void getEstimatedPosePDFAtTime(
		size_t timeStep,
		mrpt::poses::CPose3DPDFParticles& out_estimation) const;

	/** Returns the current estimate of the robot pose, as a particles PDF.
	 * \sa getEstimatedPosePDFAtTime
	 */
	void getEstimatedPosePDF(
		mrpt::poses::CPose3DPDFParticles& out_estimation) const;

	/** Returns the weighted averaged map based on the current best estimation.
	 * If you need a persistent copy of this object, please use
	 * "CSerializable::duplicate" and use the copy.
	  * \sa Almost 100% sure you would prefer the best current map, given by
	 * getCurrentMostLikelyMetricMap()
	  */
	const CMultiMetricMap* getAveragedMetricMapEstimation();

	/** Returns a pointer to the current most likely map (associated to the most
	 * likely particle) */
	const CMultiMetricMap* getCurrentMostLikelyMetricMap() const;

	/** Get the number of CSensoryFrame inserted into the internal member SFs */
	size_t getNumberOfObservationsInSimplemap() const { return SFs.size(); }
	/** Insert an observation to the map, at each particle's pose and to each
	 * particle's metric map.
	  * \param sf The SF to be inserted
	  * \return true if any may was updated, false otherwise
	  */
	bool insertObservation(mrpt::obs::CSensoryFrame& sf);

	/** Return the path (in absolute coordinate poses) for the i'th particle.
	  * \exception On index out of bounds
	  */
	void getPath(size_t i, std::deque<math::TPose3D>& out_path) const;

	/** Returns the current entropy of paths, computed as the average entropy of
	 * poses along the path, where entropy of each pose estimation is computed
	 * as the entropy of the gaussian approximation covariance.
	  */
	double getCurrentEntropyOfPaths();

	/** Returns the joint entropy estimation over paths and maps, acording to
	 * "Information Gain-based Exploration Using" by C. Stachniss, G. Grissetti
	 * and W.Burgard.
	  */
	double getCurrentJointEntropy();

	/** Update the poses estimation of the member "SFs" according to the current
	 * path belief.
	  */
	void updateSensoryFrameSequence();

	/** A logging utility: saves the current path estimation for each particle
	 * in a text file (a row per particle, each 3-column-entry is a set
	 * [x,y,phi], respectively).
	  */
	void saveCurrentPathEstimationToTextFile(const std::string& fil);

<<<<<<< HEAD
   private:
	/** Rebuild the "expected" grid map. Used internally, do not call  */
	void rebuildAverageMap();
=======
			mrpt::math::TPose3D getLastPose(const size_t i, bool &pose_is_valid) const MRPT_OVERRIDE; // see docs in base
>>>>>>> bef6004a

	/** An index [0,1] measuring how much information an observation aports to
	 * the map (Typ. threshold=0.07) */
	float newInfoIndex;

   public:
	/** \name Virtual methods that the PF_implementations assume exist.
		@{ */

	/** Return a pointer to the last robot pose in the i'th particle (or nullptr
	 * if it's a path and it's empty). */
	const mrpt::math::TPose3D* getLastPose(const size_t i) const override;

	void PF_SLAM_implementation_custom_update_particle_with_new_pose(
		CParticleDataContent* particleData,
		const mrpt::math::TPose3D& newPose) const override;

	// The base implementation is fine for this class.
	// void PF_SLAM_implementation_replaceByNewParticleSet( ...

	bool PF_SLAM_implementation_doWeHaveValidObservations(
		const CParticleList& particles,
		const mrpt::obs::CSensoryFrame* sf) const override;

	bool PF_SLAM_implementation_skipRobotMovement() const override;

	/** Evaluate the observation likelihood for one particle at a given location
	 */
	double PF_SLAM_computeObservationLikelihoodForParticle(
		const mrpt::bayes::CParticleFilter::TParticleFilterOptions& PF_options,
		const size_t particleIndexForMap,
		const mrpt::obs::CSensoryFrame& observation,
		const mrpt::poses::CPose3D& x) const override;
	/** @} */

};  // End of class def.
DEFINE_SERIALIZABLE_POST_CUSTOM_BASE_LINKAGE(
	CMultiMetricMapPDF, mrpt::utils::CSerializable, SLAM_IMPEXP)

}  // End of namespace
}  // End of namespace

#endif<|MERGE_RESOLUTION|>--- conflicted
+++ resolved
@@ -135,64 +135,7 @@
 		 * of points (based on Stachniss' work)
 		 *  Default = 0
 		 */
-<<<<<<< HEAD
 		int pfOptimalProposal_mapSelection;
-=======
-		struct SLAM_IMPEXP TPredictionParams : public utils::CLoadableOptions
-		{
-			/** Default settings method */
-			TPredictionParams();
-
-			void loadFromConfigFile(const mrpt::utils::CConfigFileBase &source,const std::string &section) MRPT_OVERRIDE; // See base docs
-			void dumpToTextStream(mrpt::utils::CStream &out) const MRPT_OVERRIDE; // See base docs
-
-			/** [pf optimal proposal only]  Only for PF algorithm=2 (Exact "pfOptimalProposal")
-			 *   Select the map on which to calculate the optimal
-			 *    proposal distribution. Values:
-			 *   0: Gridmap   -> Uses Scan matching-based approximation (based on Stachniss' work)
-			 *   1: Landmarks -> Uses matching to approximate optimal
-			 *   2: Beacons   -> Used for exact optimal proposal in RO-SLAM
-			 *   3: Pointsmap -> Uses Scan matching-based approximation with a map of points (based on Stachniss' work)
-			 *  Default = 0
-			 */
-			int 		pfOptimalProposal_mapSelection;
-
-
-			/** [prediction stage][pf optimal proposal only] If useICPGlobalAlign_withGrid=true, this is the minimum quality ratio [0,1] of the alignment such as it will be accepted. Otherwise, raw odometry is used for those bad cases (default=0.7).
-			  */
-			float		ICPGlobalAlign_MinQuality;
-
-			/** [update stage] If the likelihood is computed through the occupancy grid map, then this structure is passed to the map when updating the particles weights in the update stage.
-			  */
-			COccupancyGridMap2D::TLikelihoodOptions		update_gridMapLikelihoodOptions;
-
-			mrpt::slam::TKLDParams	KLD_params;
-
-			mrpt::slam::CICP::TConfigParams		icp_params; //!< ICP parameters, used only when "PF_algorithm=2" in the particle filter.
-
-		} options;
-
-		/** Constructor
-		  */
-		CMultiMetricMapPDF(
-			const bayes::CParticleFilter::TParticleFilterOptions    &opts = bayes::CParticleFilter::TParticleFilterOptions(),
-			const mrpt::maps::TSetOfMetricMapInitializers		    *mapsInitializers = NULL,
-			const TPredictionParams						    *predictionOptions = NULL );
-
-		/** Clear all elements of the maps, and restore all paths to a single starting pose */
-		void  clear( const mrpt::poses::CPose2D &initialPose );
-		void  clear( const mrpt::poses::CPose3D &initialPose ); //!< \overload
-		/** Resets the map by loading an already-mapped map for past poses.
-		  * Current robot pose should be normally set to the last keyframe in the simplemap. */
-		void  clear(const mrpt::maps::CSimpleMap &prevMap, const mrpt::poses::CPose3D &currentPose);
-
-		 /** Returns the estimate of the robot pose as a particles PDF for the instant of time "timeStep", from 0 to N-1.
-		  * \sa getEstimatedPosePDF
-		  */
-		void  getEstimatedPosePDFAtTime(
-			size_t				timeStep,
-			mrpt::poses::CPose3DPDFParticles &out_estimation ) const;
->>>>>>> bef6004a
 
 		/** [prediction stage][pf optimal proposal only] If
 		 * useICPGlobalAlign_withGrid=true, this is the minimum quality ratio
@@ -293,13 +236,9 @@
 	  */
 	void saveCurrentPathEstimationToTextFile(const std::string& fil);
 
-<<<<<<< HEAD
    private:
 	/** Rebuild the "expected" grid map. Used internally, do not call  */
 	void rebuildAverageMap();
-=======
-			mrpt::math::TPose3D getLastPose(const size_t i, bool &pose_is_valid) const MRPT_OVERRIDE; // see docs in base
->>>>>>> bef6004a
 
 	/** An index [0,1] measuring how much information an observation aports to
 	 * the map (Typ. threshold=0.07) */
@@ -309,9 +248,9 @@
 	/** \name Virtual methods that the PF_implementations assume exist.
 		@{ */
 
-	/** Return a pointer to the last robot pose in the i'th particle (or nullptr
-	 * if it's a path and it's empty). */
-	const mrpt::math::TPose3D* getLastPose(const size_t i) const override;
+	// see docs in base
+	mrpt::math::TPose3D getLastPose(
+		const size_t i, bool &pose_is_valid) const override;
 
 	void PF_SLAM_implementation_custom_update_particle_with_new_pose(
 		CParticleDataContent* particleData,
