/* +------------------------------------------------------------------------+
   |                     Mobile Robot Programming Toolkit (MRPT)            |
   |                          http://www.mrpt.org/                          |
   |                                                                        |
   | Copyright (c) 2005-2017, Individual contributors, see AUTHORS file     |
   | See: http://www.mrpt.org/Authors - All rights reserved.                |
   | Released under BSD License. See details in http://www.mrpt.org/License |
   +------------------------------------------------------------------------+ */
#ifndef mrpt_utils_H
#define mrpt_utils_H

#include <mrpt/utils/utils_defs.h>

#include <mrpt/poses.h>  // Dependency

#include <mrpt/utils/COutputLogger.h>
#include <mrpt/utils/CStringList.h>
#include <mrpt/utils/TEnumType.h>

// Smart pointers and RTTI:
#include <mrpt/utils/CObject.h>

// CStream related classes:
#include <mrpt/utils/CSerializable.h>
#include <mrpt/utils/CStream.h>
#include <mrpt/utils/CMemoryStream.h>
#include <mrpt/utils/CMemoryChunk.h>
#include <mrpt/utils/CStdOutStream.h>
#include <mrpt/utils/CFileStream.h>

#include <mrpt/utils/CFileInputStream.h>
#include <mrpt/utils/CFileOutputStream.h>
#include <mrpt/utils/CFileGZInputStream.h>
#include <mrpt/utils/CFileGZOutputStream.h>

// TCP sockets:
#include <mrpt/utils/CServerTCPSocket.h>
#include <mrpt/utils/CClientTCPSocket.h>

#include <mrpt/utils/CEnhancedMetaFile.h>
#include <mrpt/utils/CCanvas.h>
#include <mrpt/utils/CImage.h>
#include <mrpt/utils/CMappedImage.h>
#include <mrpt/utils/CTicTac.h>
#include <mrpt/utils/CTimeLogger.h>
#include <mrpt/utils/CSimpleDatabase.h>
#include <mrpt/utils/CPropertiesValuesList.h>
#include <mrpt/utils/CMHPropertiesValuesList.h>
#include <mrpt/utils/CTypeSelector.h>
#include <mrpt/utils/CLoadableOptions.h>
#include <mrpt/utils/CMessage.h>

#include <mrpt/utils/CConfigFile.h>
#include <mrpt/utils/CConfigFileMemory.h>
#include <mrpt/utils/CThreadSafeQueue.h>
#include <mrpt/utils/CMessageQueue.h>
#include <mrpt/utils/CDynamicGrid.h>
#include <mrpt/utils/CProbabilityDensityFunction.h>

#include <mrpt/utils/CConsoleRedirector.h>
//#include <mrpt/utils/stl_extensions.h>
//#include <mrpt/utils/metaprogramming.h>
#include <mrpt/utils/exceptions.h>
#include <mrpt/utils/crc.h>
#include <mrpt/utils/md5.h>
#include <mrpt/utils/net_utils.h>
#include <mrpt/utils/CListOfClasses.h>
#include <mrpt/utils/CTextFileLinesParser.h>
#include <mrpt/utils/CRateTimer.h>

#include <mrpt/utils/TCamera.h>
#include <mrpt/utils/TStereoCamera.h>
#include <mrpt/utils/TMatchingPair.h>
#include <mrpt/utils/PLY_import_export.h>

// Observer-Observable pattern:
#include <mrpt/utils/CObservable.h>
#include <mrpt/utils/CObserver.h>
#include <mrpt/utils/mrptEvent.h>

// Adapter patterns:
#include <mrpt/utils/adapters.h>

<<<<<<< HEAD
#endif
=======
#include <mrpt/utils/pose_utils.h>

#endif
>>>>>>> bef6004a
<|MERGE_RESOLUTION|>--- conflicted
+++ resolved
@@ -81,10 +81,6 @@
 // Adapter patterns:
 #include <mrpt/utils/adapters.h>
 
-<<<<<<< HEAD
-#endif
-=======
 #include <mrpt/utils/pose_utils.h>
 
-#endif
->>>>>>> bef6004a
+#endif