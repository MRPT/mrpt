--- conflicted
+++ resolved
@@ -155,21 +155,12 @@
 /** \def THROW_STACKED_EXCEPTION
  * \sa MRPT_TRY_START, MRPT_TRY_END
  */
-<<<<<<< HEAD
-#define THROW_STACKED_EXCEPTION(e)                                            \
+#define THROW_STACKED_EXCEPTION(e)	                                          \
 	{                                                                         \
 		std::string _tse_str(mrpt::format("%s\n", e.what()));                 \
-		_tse_str +=                                                           \
-			mrpt::format("- Function Name: %s\n", __CURRENT_FUNCTION_NAME__); \
-		_tse_str += mrpt::format("- Line %i:\n", __LINE__);                   \
-		throw std::logic_error(_tse_str);                                     \
-=======
-#define THROW_STACKED_EXCEPTION(e)	\
-	{\
-		std::string _tse_str(e.what());\
-		_tse_str+= mrpt::format(" %s:%i: In `%s`\n", __FILE__,__LINE__, __CURRENT_FUNCTION_NAME__);\
-		throw std::logic_error( _tse_str );\
->>>>>>> bef6004a
+		_tse_str+= mrpt::format(" %s:%i: In `%s`\n",                          \
+			__FILE__,__LINE__, __CURRENT_FUNCTION_NAME__);                    \
+		throw std::logic_error( _tse_str );                                   \
 	}
 
 /** \def THROW_STACKED_EXCEPTION_CUSTOM_MSG
