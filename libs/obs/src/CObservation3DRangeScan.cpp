--- conflicted
+++ resolved
@@ -899,18 +899,13 @@
 	points3D_idxs_y.resize(WH);
 }
 
-<<<<<<< HEAD
-// Similar to calling "rangeImage.setSize(H,W)" but this method provides memory
-// pooling to speed-up the memory allocation.
-=======
 size_t CObservation3DRangeScan::getScanSize() const {
 	// x,y,z vectors have the same size.
 	return points3D_x.size();
-
-}
-
-// Similar to calling "rangeImage.setSize(H,W)" but this method provides memory pooling to speed-up the memory allocation.
->>>>>>> bef6004a
+}
+
+// Similar to calling "rangeImage.setSize(H,W)" but this method provides memory
+// pooling to speed-up the memory allocation.
 void CObservation3DRangeScan::rangeImage_setSize(const int H, const int W)
 {
 #ifdef COBS3DRANGE_USE_MEMPOOL
