/* +------------------------------------------------------------------------+
   |                     Mobile Robot Programming Toolkit (MRPT)            |
   |                          http://www.mrpt.org/                          |
   |                                                                        |
   | Copyright (c) 2005-2017, Individual contributors, see AUTHORS file     |
   | See: http://www.mrpt.org/Authors - All rights reserved.                |
   | Released under BSD License. See details in http://www.mrpt.org/License |
   +------------------------------------------------------------------------+ */

// Implementattion file for TSlidingWindow struct
#include "graphslam-precomp.h"  // Precompiled headers

#include <mrpt/utils/CConfigFileBase.h>
#include <mrpt/utils/CStream.h>
#include <mrpt/graphslam/misc/TSlidingWindow.h>

using namespace mrpt::graphslam;

TSlidingWindow::TSlidingWindow(std::string name /* = "window" */)
{
	MRPT_START;

	m_win_size = 5;  // just a default value
	m_name = name;

	m_mean_cached = 0;
	m_median_cached = 0;

	m_is_initialized = false;
	m_mean_updated = false;
	m_median_updated = false;
	m_std_dev_updated = false;

	MRPT_END;
}
<<<<<<< HEAD
TSlidingWindow::~TSlidingWindow() {}
double TSlidingWindow::getMedian()
{
=======
TSlidingWindow::~TSlidingWindow() { }

double TSlidingWindow::getMedian() const {
>>>>>>> bef6004a
	MRPT_START;

	double median_out = 0.0;
	if (m_measurements_vec.empty())
	{
		return 0.0;
	}

	if (m_median_updated)
	{
		median_out = m_median_cached;
	}
	else
	{
		// copy the current vector, sort it and return value in middle
		std::vector<double> vec_sorted(m_measurements_vec);
		std::sort(vec_sorted.begin(), vec_sorted.end());

		median_out = vec_sorted.at(vec_sorted.size() / 2);

		m_median_cached = median_out;
		m_median_updated = true;
	}

	return median_out;

	MRPT_END;
<<<<<<< HEAD
}
double TSlidingWindow::getMean()
{
=======
} // end of getMedian

double TSlidingWindow::getMean() const {
>>>>>>> bef6004a
	MRPT_START;

	double mean_out = 0.0;

	if (m_mean_updated)
	{
		mean_out = m_mean_cached;
	}
	else
	{
		mean_out = std::accumulate(
			m_measurements_vec.begin(), m_measurements_vec.end(), 0.0);
		mean_out /= m_measurements_vec.size();

		m_mean_cached = mean_out;
		m_mean_updated = true;
	}

	return mean_out;

	MRPT_END;
<<<<<<< HEAD
}
double TSlidingWindow::getStdDev()
{
=======
} // end of getMean

double TSlidingWindow::getStdDev() const {
>>>>>>> bef6004a
	MRPT_START;

	double std_dev_out = 0.0;

	if (m_std_dev_updated)
	{  // return the cached version?
		std_dev_out = m_std_dev_cached;
	}
	else
	{
		double mean = this->getMean();

		double sum_of_sq_diffs = 0;
		for (std::vector<double>::const_iterator it =
				 m_measurements_vec.begin();
			 it != m_measurements_vec.end(); ++it)
		{
			sum_of_sq_diffs += std::pow(*it - mean, 2);
		}
		std_dev_out = sqrt(sum_of_sq_diffs / m_win_size);

		m_std_dev_cached = std_dev_out;
		m_std_dev_updated = true;
	}

	return std_dev_out;
	MRPT_END;
} // end of getStdDev

<<<<<<< HEAD
bool TSlidingWindow::evaluateMeasurementInGaussian(double measurement)
{
	// get the boundaries for acceptance of measurements - [-3sigma, 3sigma]
	// with
=======
bool TSlidingWindow::evaluateMeasurementInGaussian(double measurement) const {
	// get the boundaries for acceptance of measurements - [-3sigma, 3sigma] with
>>>>>>> bef6004a
	// regards to the mean
	double low_lim = this->getMean() - 3 * this->getStdDev();
	double upper_lim = this->getMean() + 3 * this->getStdDev();

	return measurement > low_lim && measurement < upper_lim;
<<<<<<< HEAD
}
bool TSlidingWindow::evaluateMeasurementAbove(double value)
{
=======
} // end of evaluateMeasurementInGaussian

bool TSlidingWindow::evaluateMeasurementAbove(
		double value) const {
>>>>>>> bef6004a
	MRPT_START;

	double threshold = this->getMean();
	return (value > threshold);

	MRPT_END;
<<<<<<< HEAD
}
bool TSlidingWindow::evaluateMeasurementBelow(double value)
{
=======
} // end of evaluateMeasurementBelow

bool TSlidingWindow::evaluateMeasurementBelow(
		double value) const {
>>>>>>> bef6004a
	return !evaluateMeasurementAbove(value);
} // end of evaluateMeasurementBelow

void TSlidingWindow::addNewMeasurement(double measurement)
{
	MRPT_START;

	m_is_initialized = true;

	// if I haven't already filled up to win_size the vector, just add it
	if (m_win_size > m_measurements_vec.size())
	{
		m_measurements_vec.push_back(measurement);
	}
	else
	{
		// remove first element - add it as last element
		m_measurements_vec.erase(m_measurements_vec.begin());
		m_measurements_vec.push_back(measurement);
	}

	m_mean_updated = false;
	m_median_updated = false;
	m_std_dev_updated = false;

	MRPT_END;
<<<<<<< HEAD
}
void TSlidingWindow::resizeWindow(size_t new_size)
{
=======
} // end of addNewMeasurement

void TSlidingWindow::resizeWindow(
		size_t new_size ) {
>>>>>>> bef6004a
	MRPT_START;

	size_t curr_size = m_measurements_vec.size();
	if (new_size < curr_size)
	{
		// remove (curr_size - new_size) elements from the beginning of the
		// measurements vector
		m_measurements_vec.erase(
			m_measurements_vec.begin(),
			m_measurements_vec.begin() + (curr_size - new_size));

		m_mean_updated = false;
		m_median_updated = false;
	}

	m_win_size = new_size;

	MRPT_END;
} // end of resizeWindow

void TSlidingWindow::loadFromConfigFile(
	const mrpt::utils::CConfigFileBase& source, const std::string& section)
{
	MRPT_START;

	size_t sliding_win_size =
		source.read_int(section, "sliding_win_size", 10, false);
	this->resizeWindow(sliding_win_size);

	MRPT_END;
<<<<<<< HEAD
}
void TSlidingWindow::dumpToTextStream(mrpt::utils::CStream& out) const
{
=======
} // end of loadFromConfigFile

void TSlidingWindow::dumpToTextStream(
		mrpt::utils::CStream &out) const {
>>>>>>> bef6004a
	MRPT_START;

	out.printf(
		"-----------[ %s: Sliding Window Properties ]-----------\n",
		m_name.c_str());
	out.printf("Measurements Vector: \n");
	for (std::vector<double>::const_iterator it = m_measurements_vec.begin();
		 it != m_measurements_vec.end(); ++it)
	{
		out.printf("\t%.2f\n", *it);
	}
	out.printf("\n");

	out.printf("m_name              : %s\n", m_name.c_str());
	out.printf("m_mean_cached       : %.2f\n", m_mean_cached);
	out.printf("m_median_cached     : %.2f\n", m_median_cached);
	out.printf("m_std_dev_cached    : %.2f\n", m_std_dev_cached);
	out.printf("m_mean_updated      : %s\n", m_mean_updated ? "TRUE" : "FALSE");
	out.printf(
		"m_median_updated    : %s\n", m_median_updated ? "TRUE" : "FALSE");
	out.printf(
		"m_std_dev_updated   : %s\n", m_std_dev_updated ? "TRUE" : "FALSE");
	out.printf("m_win_size          : %lu\n", m_win_size);
	out.printf(
		"m_is_initialized    : %s\n", m_is_initialized ? "TRUE" : "FALSE");

	MRPT_END;
} // end of dumpToTextStream

size_t TSlidingWindow::getWindowSize() const { return m_win_size; }
bool TSlidingWindow::windowIsFull() const
{
	return (m_win_size == m_measurements_vec.size());
}<|MERGE_RESOLUTION|>--- conflicted
+++ resolved
@@ -33,15 +33,9 @@
 
 	MRPT_END;
 }
-<<<<<<< HEAD
 TSlidingWindow::~TSlidingWindow() {}
 double TSlidingWindow::getMedian()
 {
-=======
-TSlidingWindow::~TSlidingWindow() { }
-
-double TSlidingWindow::getMedian() const {
->>>>>>> bef6004a
 	MRPT_START;
 
 	double median_out = 0.0;
@@ -69,15 +63,9 @@
 	return median_out;
 
 	MRPT_END;
-<<<<<<< HEAD
 }
 double TSlidingWindow::getMean()
 {
-=======
-} // end of getMedian
-
-double TSlidingWindow::getMean() const {
->>>>>>> bef6004a
 	MRPT_START;
 
 	double mean_out = 0.0;
@@ -99,15 +87,9 @@
 	return mean_out;
 
 	MRPT_END;
-<<<<<<< HEAD
 }
 double TSlidingWindow::getStdDev()
 {
-=======
-} // end of getMean
-
-double TSlidingWindow::getStdDev() const {
->>>>>>> bef6004a
 	MRPT_START;
 
 	double std_dev_out = 0.0;
@@ -137,46 +119,26 @@
 	MRPT_END;
 } // end of getStdDev
 
-<<<<<<< HEAD
 bool TSlidingWindow::evaluateMeasurementInGaussian(double measurement)
 {
 	// get the boundaries for acceptance of measurements - [-3sigma, 3sigma]
-	// with
-=======
-bool TSlidingWindow::evaluateMeasurementInGaussian(double measurement) const {
-	// get the boundaries for acceptance of measurements - [-3sigma, 3sigma] with
->>>>>>> bef6004a
-	// regards to the mean
+	// with regards to the mean
 	double low_lim = this->getMean() - 3 * this->getStdDev();
 	double upper_lim = this->getMean() + 3 * this->getStdDev();
 
 	return measurement > low_lim && measurement < upper_lim;
-<<<<<<< HEAD
 }
 bool TSlidingWindow::evaluateMeasurementAbove(double value)
 {
-=======
-} // end of evaluateMeasurementInGaussian
-
-bool TSlidingWindow::evaluateMeasurementAbove(
-		double value) const {
->>>>>>> bef6004a
 	MRPT_START;
 
 	double threshold = this->getMean();
 	return (value > threshold);
 
 	MRPT_END;
-<<<<<<< HEAD
 }
 bool TSlidingWindow::evaluateMeasurementBelow(double value)
 {
-=======
-} // end of evaluateMeasurementBelow
-
-bool TSlidingWindow::evaluateMeasurementBelow(
-		double value) const {
->>>>>>> bef6004a
 	return !evaluateMeasurementAbove(value);
 } // end of evaluateMeasurementBelow
 
@@ -203,16 +165,9 @@
 	m_std_dev_updated = false;
 
 	MRPT_END;
-<<<<<<< HEAD
 }
 void TSlidingWindow::resizeWindow(size_t new_size)
 {
-=======
-} // end of addNewMeasurement
-
-void TSlidingWindow::resizeWindow(
-		size_t new_size ) {
->>>>>>> bef6004a
 	MRPT_START;
 
 	size_t curr_size = m_measurements_vec.size();
@@ -243,16 +198,9 @@
 	this->resizeWindow(sliding_win_size);
 
 	MRPT_END;
-<<<<<<< HEAD
 }
 void TSlidingWindow::dumpToTextStream(mrpt::utils::CStream& out) const
 {
-=======
-} // end of loadFromConfigFile
-
-void TSlidingWindow::dumpToTextStream(
-		mrpt::utils::CStream &out) const {
->>>>>>> bef6004a
 	MRPT_START;
 
 	out.printf(
