/* +---------------------------------------------------------------------------+
   |                     Mobile Robot Programming Toolkit (MRPT)               |
   |                          http://www.mrpt.org/                             |
   |                                                                           |
   | Copyright (c) 2005-2017, Individual contributors, see AUTHORS file        |
   | See: http://www.mrpt.org/Authors - All rights reserved.                   |
   | Released under BSD License. See details in http://www.mrpt.org/License    |
   +---------------------------------------------------------------------------+ */

#include "hmtslam-precomp.h" // Precomp header

#include <mrpt/utils/CTicTac.h>
#include <mrpt/utils/stl_containers_utils.h>
#include <mrpt/random.h>
#include <mrpt/math/distributions.h>
#include <mrpt/hmtslam/CRobotPosesGraph.h>

#include <mrpt/utils/CFileOutputStream.h>

#include <mrpt/system/os.h>
#include <mrpt/poses/CPose3DPDFParticles.h>

#include <limits>

using namespace mrpt::slam;
using namespace mrpt::hmtslam;
using namespace mrpt::utils;
using namespace mrpt::obs;
using namespace mrpt::maps;
using namespace mrpt::opengl;
using namespace mrpt::random;
using namespace mrpt::poses;
using namespace mrpt::math;
using namespace std;

/*---------------------------------------------------------------

						CHMTSLAM_LSLAM

	Local SLAM process within HMT-SLAM

  ---------------------------------------------------------------*/
void CHMTSLAM::thread_LSLAM()
{
	CHMTSLAM	*obj = this;
	CTicTac							tictac;
	unsigned int					nIter = 0;			// For logging purposes only

	// Seems that must be called in each thread??
	if (obj->m_options.random_seed)
			randomGenerator.randomize( obj->m_options.random_seed );
	else	randomGenerator.randomize();

	try
	{
		// Start thread:
		// -------------------------
		obj->logFmt(mrpt::utils::LVL_DEBUG,"[thread_LSLAM] Thread started (ID=0x%08lX)\n", std::this_thread::get_id() );

		// --------------------------------------------
		//    The main loop
		//  Executes until termination is signaled
		// --------------------------------------------
		while ( !obj->m_terminateThreads )
		{
			if (obj->m_options.random_seed)
				randomGenerator.randomize(obj->m_options.random_seed);

			// Process pending message?
			{
				CMessage *recMsg;
				do
				{
					recMsg = obj->m_LSLAM_queue.get();
					if (recMsg)
					{
						obj->LSLAM_process_message( *recMsg );
						delete recMsg;
					}
				} while (recMsg);
			}

			// There are pending elements?
			if (!obj->isInputQueueEmpty() )
			{
				if (obj->m_options.random_seed)
					randomGenerator.randomize(obj->m_options.random_seed);

				// Get the next object from the queue:
				CSerializable::Ptr nextObject = obj->getNextObjectFromInputQueue();
				ASSERT_(nextObject);

				// Clasify the new object:
				CActionCollection::Ptr	actions;
				CSensoryFrame::Ptr		observations;

				if (nextObject->GetRuntimeClass() == CLASS_ID(CActionCollection) )
						actions = std::dynamic_pointer_cast<CActionCollection>( nextObject );
				else
				if (nextObject->GetRuntimeClass() == CLASS_ID(CSensoryFrame) )
						observations = std::dynamic_pointer_cast<CSensoryFrame>( nextObject );
				else	THROW_EXCEPTION("Element in the queue is neither CActionCollection nor CSensoryFrame!!");


				// Process them, for each LMH:
				// -----------------------------------------
				ASSERT_(!obj->m_LMHs.empty());

				aligned_containers<THypothesisID, CLocalMetricHypothesis>::map_t::iterator  it;

				ASSERT_(obj->m_LSLAM_method);

				{
					std::lock_guard<std::mutex> LMHs_cs_lock( obj->m_LMHs_cs );

					for (it=obj->m_LMHs.begin();it!=obj->m_LMHs.end();it++)
					{
						std::lock_guard<std::mutex>  LMH_individual_lock( it->second.threadLocks.m_lock );

						// ----------------------------------------------
						// 1) Process acts & obs by Local SLAM method:
						// ----------------------------------------------
						obj->m_LSLAM_method->processOneLMH(
							&it->second,		// The LMH
							actions,
							observations
							);

						// ----------------------------------------------
						// 2) Invoke Area Abstraction (AA) method
						// ----------------------------------------------
						if (it->second.m_posesPendingAddPartitioner.size()>5) // Option: Do this only one out of N new added poses:
						{
							static CTicTac	tictac;
							tictac.Tic();

							unsigned nPosesToInsert = it->second.m_posesPendingAddPartitioner.size();
							TMessageLSLAMfromAA::Ptr msgFromAA = CHMTSLAM::areaAbstraction( &it->second, it->second.m_posesPendingAddPartitioner );

							obj->logFmt(mrpt::utils::LVL_DEBUG,"[AreaAbstraction] Took %.03fms to insert %u new poses.               AA\n", 1000*tictac.Tac(), nPosesToInsert );

							// Empty the list, it's done for now:
							it->second.m_posesPendingAddPartitioner.clear();


							if (obj->m_options.random_seed)
								randomGenerator.randomize(obj->m_options.random_seed);
						// -----------------------------------------------------------------------
						// 3) Process the new grouping, which is a quite complex process:
						//     Create new areas, joining, adding/deleting arcs and nodes, etc...
						// -----------------------------------------------------------------------
							obj->LSLAM_process_message_from_AA( *msgFromAA);
						}

						// ----------------------------------------------
						// 4) Invoke TBI method
						// ----------------------------------------------
						if (!it->second.m_areasPendingTBI.empty())
						{
							for (TNodeIDList::const_iterator areaID=it->second.m_areasPendingTBI.begin();areaID!=it->second.m_areasPendingTBI.end();++areaID)
							{

								static CTicTac	tictac;
								tictac.Tic();
								if (obj->m_options.random_seed)
									randomGenerator.randomize(obj->m_options.random_seed);

								TMessageLSLAMfromTBI::Ptr msgFromTBI = CHMTSLAM::TBI_main_method(
									&it->second,
									*areaID );

								obj->logFmt(mrpt::utils::LVL_DEBUG,"[TBI] Took %.03fms	                     TBI\n", 1000*tictac.Tac() );

								// -----------------------------------------------------------------------
								//   Process the set of (potentially) several topological hypotheses:
								// -----------------------------------------------------------------------
								obj->LSLAM_process_message_from_TBI( *msgFromTBI);

							} // for each pending area.

							it->second.m_areasPendingTBI.clear();		// Done here

						} // end of areas pending TBI

					} // end for each LMH

				} // end of LMHs_cs_locker


				// Free the object.
				nextObject.reset();


				// -----------------------------------------------------------
				//					SLAM: Save log files
				// -----------------------------------------------------------
				if (obj->m_options.LOG_OUTPUT_DIR.size() && (nIter % obj->m_options.LOG_FREQUENCY)==0)
					obj->generateLogFiles(nIter);

				nIter++;

			} // End if queue isn't empty
			else
			{
				// Wait for new data:
				std::this_thread::sleep_for(5ms);
			}
		};	// end while execute thread

		// Finish thread:
		// -------------------------
		time_t timCreat,timExit; double timCPU=0;
		MRPT_TODO("Fix thread times");
		//try { mrpt::system::getCurrentThreadTimes( timCreat,timExit,timCPU); } catch(...) {};
		obj->logFmt(mrpt::utils::LVL_DEBUG,"[thread_LSLAM] Thread finished. CPU time used:%.06f secs \n",timCPU);
		obj->m_terminationFlag_LSLAM = true;

	}
	catch(std::exception &e)
	{
		obj->m_terminationFlag_LSLAM = true;

		// Release semaphores:

		if (e.what())  obj->logFmt(mrpt::utils::LVL_DEBUG,"%s", e.what() );

		// DEBUG: Terminate application:
		obj->m_terminateThreads	= true;


	}
	catch(...)
	{
		obj->m_terminationFlag_LSLAM = true;

		obj->logFmt(mrpt::utils::LVL_DEBUG,"\n---------------------- EXCEPTION CAUGHT! ---------------------\n");
		obj->logFmt(mrpt::utils::LVL_DEBUG," In CHierarchicalMappingFramework::thread_LSLAM. Unexpected runtime error!!\n");

		// Release semaphores:

		// DEBUG: Terminate application:
		obj->m_terminateThreads	= true;
	}
}

/*---------------------------------------------------------------
						LSLAM_process_message
  ---------------------------------------------------------------*/
void CHMTSLAM::LSLAM_process_message( const CMessage &msg )
{
	MRPT_UNUSED_PARAM(msg);
	MRPT_START

/*	switch(msg.type)
	{
*/
	/* =============================
	          MSG FROM AA
	   ============================= */
/*	case MSG_SOURCE_AA:
	{
		CHMTSLAM::TMessageLSLAMfromAA  *MSG = reinterpret_cast<CHMTSLAM::TMessageLSLAMfromAA*> ( msg.getContentAsPointer() );
		LSLAM_process_message_from_AA( *MSG );
		delete MSG;  // Free memory

	} break; // end msg from AA
	default: THROW_EXCEPTION("Invalid msg type");
	}
*/

	MRPT_END
}


/*---------------------------------------------------------------
					LSLAM_process_message_from_AA
  ---------------------------------------------------------------*/
void CHMTSLAM::LSLAM_process_message_from_AA( const TMessageLSLAMfromAA &myMsg )
{
		MRPT_START

		CTicTac    tictac;
		tictac.Tic();
		logFmt(mrpt::utils::LVL_INFO,"[LSLAM_proc_msg_AA] Beginning of Msg from AA processing...              [\n" );

		// Get the corresponding LMH:
		aligned_containers<THypothesisID, CLocalMetricHypothesis>::map_t::iterator  itLMH = m_LMHs.find( myMsg.hypothesisID );
		ASSERT_( itLMH!=m_LMHs.end() );
		CLocalMetricHypothesis	*LMH = &itLMH->second;

		// Sanity checks:
		{
			// All poses in the AA's partitions must exist in the current LMH
			for (vector< TPoseIDList >::const_iterator	it= myMsg.partitions.begin(); it!=myMsg.partitions.end();++it)
				for (TPoseIDList::const_iterator itPose = it->begin();itPose!=it->end();++itPose)
					if (LMH->m_SFs.find( *itPose ) == LMH->m_SFs.end() )
						THROW_EXCEPTION_FMT("PoseID %i in AA's partition but not in LMH.\n", (int)*itPose );


			// All poses in the LMH must be in the AA's partitions:
			for (map<TPoseID,CHMHMapNode::TNodeID>::const_iterator itA=LMH->m_nodeIDmemberships.begin();itA!=LMH->m_nodeIDmemberships.end();++itA)
			{
				if ( LMH->m_currentRobotPose != itA->first ) // The current pose is not included in the AA method
				{
					bool found = false;
					for (vector< TPoseIDList >::const_iterator	it= myMsg.partitions.begin(); !found && it!=myMsg.partitions.end();++it)
						for (TPoseIDList::const_iterator itPose = it->begin();itPose!=it->end();++itPose)
							if ( itA->first == *itPose )
							{
								found=true;
								break;
							}
					if (!found)	THROW_EXCEPTION_FMT("LMH's pose %i not found in AA's partitions.", (int)itA->first );
				}
			}
		}

		// Neighbors BEFORE:
		TNodeIDSet  neighbors_before( LMH->m_neighbors );

		// Get current coords origin:
		TPoseID poseID_origin;
		{
			std::lock_guard<std::mutex>  lock(m_map_cs );

			map<TPoseID,CHMHMapNode::TNodeID>::const_iterator itCur = LMH->m_nodeIDmemberships.find( LMH->m_currentRobotPose );
			ASSERT_(itCur != LMH->m_nodeIDmemberships.end() );

			if (!m_map.getNodeByID( itCur->second)->m_annotations.getElemental( NODE_ANNOTATION_REF_POSEID,poseID_origin, LMH->m_ID ) )
				THROW_EXCEPTION("Current area reference pose not found");
		}

		// ---------------------------------------------------------------------
		// Process the partitioning:
		//   The goal is to obtain a mapping "int --> CHMHMapNode::TNodeID" from
		//    indexes in "myMsg.partitions" to topological areas.
		// To do this, we establish a voting scheme: each robot pose votes for
		//  its current area ID in the particle data, then the maximum is kept.
		// ---------------------------------------------------------------------
		// map<TPoseID,CHMHMapNode::TNodeID>: LMH->m_nodeIDmemberships
		map< unsigned int, map<CHMHMapNode::TNodeID, unsigned int> >		votes;
		unsigned int									i;

		static int DEBUG_STEP = 0;
		DEBUG_STEP++;
		logFmt(mrpt::utils::LVL_INFO,"[LSLAM_proc_msg_AA] DEBUG_STEP=%i\n",DEBUG_STEP);
		if (DEBUG_STEP==3)
		{
			CMatrix	A(3,3);
			DEBUG_STEP = DEBUG_STEP + 0;
		}
		if (0)
		{
			std::lock_guard<std::mutex>  lock(m_map_cs );
			utils::CStringList s;
			m_map.dumpAsText(s);
			s.saveToFile( format("%s/HMAP_txt/HMAP_%05i_before.txt",m_options.LOG_OUTPUT_DIR.c_str(), DEBUG_STEP ) );
			logFmt(mrpt::utils::LVL_INFO,"[LSLAM_proc_msg_AA] Saved HMAP_%05i_before.txt\n",DEBUG_STEP);
		}

		vector< TPoseIDList >::const_iterator	it;
		for ( i=0, it= myMsg.partitions.begin(); it!=myMsg.partitions.end();++it, i++)
			for (TPoseIDList::const_iterator itPose = it->begin();itPose!=it->end();++itPose)
			{
				map<TPoseID,CHMHMapNode::TNodeID>::const_iterator itP = LMH->m_nodeIDmemberships.find( *itPose );
				ASSERT_(itP != LMH->m_nodeIDmemberships.end() );

				votes[i][ itP->second ]++;
			}

		// The goal: a mapping from partition index -> area IDs:
		vector<CHMHMapNode::TNodeID>  partIdx2Areas( myMsg.partitions.size(), AREAID_INVALID );

		map<CHMHMapNode::TNodeID, pair<size_t, unsigned int> >  mostVotedFrom;  // ID -> (index, votes)
		ASSERT_(votes.size() == myMsg.partitions.size());

		// 1) For partitions voting for just one area, assign them that area if they are the most voted partitions:
		for (size_t k=0;k<myMsg.partitions.size();k++)
		{
			if (votes[k].size()==1)
			{ // map< unsigned int, map<CHMHMapNode::TNodeID, unsigned int> >		votes;			recall!
				if (votes[k].begin()->second>mostVotedFrom[ votes[k].begin()->first ].second)
				{
					mostVotedFrom[ votes[k].begin()->first ].first = k;
					mostVotedFrom[ votes[k].begin()->first ].second = votes[k].begin()->second;
				}
			}
		}

		// To the winners, assign very high votes so the rest of votes do not interfere in what has been
		//  already decided above:
		for (map<CHMHMapNode::TNodeID, pair<size_t, unsigned int> >::iterator v =mostVotedFrom.begin();v!=mostVotedFrom.end();++v)
			v->second.second = std::numeric_limits<unsigned int>::max();

		// 2) Assign each area ID to the partition that votes it most:

		for (size_t k=0;k<myMsg.partitions.size();k++)
		{
			for (map<CHMHMapNode::TNodeID, unsigned int>::iterator it=votes[k].begin();it!=votes[k].end();++it)
			{
				// Recall:
				// "votes"         is  index -> ( map: ID -> #votes )
				// "mostVotedFrom" is  ID -> (index, votes)
				map<CHMHMapNode::TNodeID, pair<size_t, unsigned int> >::iterator mostVotesIt;
				mostVotesIt = mostVotedFrom.find( it->first );
				if (mostVotesIt == mostVotedFrom.end())
				{
					// First time: add
					mostVotedFrom[it->first].first  = k;
					mostVotedFrom[it->first].second = it->second;
				}
				else
				{
					// compare:
					if ( it->second > mostVotesIt->second.second )
					{
						mostVotesIt->second.first  = k;
						mostVotesIt->second.second = it->second;
					}
				}
			}
		}

		// Fill out "partIdx2Areas" from "mostVotedFrom":
		for (map<CHMHMapNode::TNodeID, pair<size_t, unsigned int> >::iterator it=mostVotedFrom.begin();it!=mostVotedFrom.end();++it)
			partIdx2Areas[ it->second.first ] = it->first;


		// Create new area IDs for new areas (ie, partIdx2Areas[] still unassigned):
		for (i=0;i<partIdx2Areas.size();i++)
		{
			if (partIdx2Areas[i]== AREAID_INVALID)
			{
				// Create new area in the H-MAP:
				std::lock_guard<std::mutex>  lock(m_map_cs );

				CHMHMapNode::Ptr newArea = CHMHMapNode::Create( &m_map );

				// For now, the area exists in this hypothesis only:
				newArea->m_hypotheses.insert( LMH->m_ID );
				newArea->m_nodeType.setType( "Area" );
				newArea->m_label = generateUniqueAreaLabel();

				CMultiMetricMap::Ptr emptyMap = CMultiMetricMap::Ptr( new CMultiMetricMap(&m_options.defaultMapsInitializers) );
				newArea->m_annotations.setMemoryReference( NODE_ANNOTATION_METRIC_MAPS,     emptyMap, 		LMH->m_ID );

				CRobotPosesGraph::Ptr emptyPoseGraph = CRobotPosesGraph::Create();
				newArea->m_annotations.setMemoryReference( NODE_ANNOTATION_POSES_GRAPH, emptyPoseGraph, LMH->m_ID );

				// Set ID in list:
				partIdx2Areas[i] = newArea->getID();
			}
		} // end for i


		{
			logFmt(mrpt::utils::LVL_INFO,"[LSLAM_proc_msg_AA] partIdx2Areas:\n");
			for (size_t i=0;i<partIdx2Areas.size();i++)
				logFmt(mrpt::utils::LVL_INFO,"       Partition #%i -> AREA_ID  %i ('%s')\n",(int)i,(int)partIdx2Areas[i], m_map.getNodeByID(partIdx2Areas[i])->m_label.c_str() );
		}


		// --------------------------------------------------------
		// Set the new area memberships into the LMH, and rebuild
		//   the list of neighbors:
		// --------------------------------------------------------
		LMH->m_neighbors.clear();
		for (i=0;i<partIdx2Areas.size();i++)
		{
			CHMHMapNode::TNodeID  nodeId = partIdx2Areas[i];

			// Add only if unique:
			LMH->m_neighbors.insert(nodeId);
			//if (LMH->m_neighbors.find(nodeId)==LMH->m_neighbors.end()) LMH->m_neighbors.push_back(nodeId);

			for (TPoseIDList::const_iterator it=myMsg.partitions[i].begin();it!=myMsg.partitions[i].end();++it)
				LMH->m_nodeIDmemberships[ *it ] = nodeId;  // Bind robot poses -> area IDs.
		} // end for i


		// ------------------------------------------------------------------------
		// The current robot pose is set as the membership of the closest pose:
		// ------------------------------------------------------------------------
		TMapPoseID2Pose3D  lstPoses;
		LMH->getMeans( lstPoses );
		TPoseID  closestPose = POSEID_INVALID;
		double   minDist=0;
		const CPose3D *curPoseMean = & lstPoses[ LMH->m_currentRobotPose ];

		for ( TMapPoseID2Pose3D::const_iterator it=lstPoses.begin();it!=lstPoses.end();++it )
		{
			if ( it->first != LMH->m_currentRobotPose ) // Only compare to OTHER poses!
			{
				double dist = curPoseMean->distanceEuclidean6D( it->second );
				if (closestPose==POSEID_INVALID || dist<minDist)
				{
					closestPose = it->first;
					minDist = dist;
				}
			}
		}
		ASSERT_( closestPose != POSEID_INVALID );


		// Save old one:
		const CHMHMapNode::TNodeID oldAreaID = LMH->m_nodeIDmemberships[ LMH->m_currentRobotPose ];

		// set it:
		LMH->m_nodeIDmemberships[ LMH->m_currentRobotPose ] = LMH->m_nodeIDmemberships[closestPose];

		// Save old one:
		const CHMHMapNode::TNodeID curAreaID = LMH->m_nodeIDmemberships[ LMH->m_currentRobotPose ];

		if (curAreaID!=oldAreaID)
			logFmt(mrpt::utils::LVL_INFO,"[LSLAM_proc_msg_AA] Current area has changed: %i -> %i\n",(int)oldAreaID,(int)curAreaID );


		// --------------------------------------------------------
		// Check for areas that have disapeared
		// --------------------------------------------------------
		for (TNodeIDSet::const_iterator pBef=neighbors_before.begin();pBef!=neighbors_before.end();++pBef)
		{
			if ( LMH->m_neighbors.find(*pBef) == LMH->m_neighbors.end() )
			{

#if 1
			{
				logFmt(mrpt::utils::LVL_INFO,"[LSLAM_proc_msg_AA] Old  neighbors: ");
				for (TNodeIDSet::const_iterator it=neighbors_before.begin();it!=neighbors_before.end();++it)
					logFmt(mrpt::utils::LVL_INFO,"%i ",(int)*it);
				logFmt(mrpt::utils::LVL_INFO,"\n");
			}
			{
				logFmt(mrpt::utils::LVL_INFO,"[LSLAM_proc_msg_AA] Cur. neighbors: ");
				for (TNodeIDSet::const_iterator it=LMH->m_neighbors.begin();it!=LMH->m_neighbors.end();++it)
					logFmt(mrpt::utils::LVL_INFO,"%i ",(int)*it);
				logFmt(mrpt::utils::LVL_INFO,"\n");
			}
#endif

				std::lock_guard<std::mutex>  lock(m_map_cs );

				// A node has dissappeared:
				// Delete the node from the HMT map:
				CHMHMapNode::Ptr node = m_map.getNodeByID( *pBef );

				if (!node)
				{
					logFmt(mrpt::utils::LVL_INFO,"[LSLAM_proc_msg_AA] Area %i has been removed from the neighbors & no longer exists in the HMAP.\n", (int)*pBef);
				}
				else
				{
					logFmt(mrpt::utils::LVL_INFO,"[LSLAM_proc_msg_AA] Deleting area %i\n", (int)node->getID() );

					// ----------------------------------------------------------------------------
					//  Check if arcs to nodes out of the LMH must be modified coz this deletion
					// ----------------------------------------------------------------------------
					TArcList  arcs;
					node->getArcs( arcs );

					// 1) First, make a list of nodes WITHIN the LMH with arcs to "a":
					typedef map<CHMHMapNode::Ptr,CHMHMapArc::Ptr> TListNodesArcs;
					TListNodesArcs	lstWithinLMH;

					for (TArcList::const_iterator a=arcs.begin();a!=arcs.end();++a)
					{
						CHMHMapNode::Ptr nodeB;

						if ( (*a)->getNodeFrom() == *pBef )
						{ // node to delete is: "from"
							nodeB = m_map.getNodeByID( (*a)->getNodeTo() );
						}
						else
						{// node to delete is: "to"
							nodeB = m_map.getNodeByID( (*a)->getNodeFrom() );
						}

						bool inNeib = LMH->m_neighbors.find( nodeB->getID() ) != LMH->m_neighbors.end();
						bool inBefNeib = neighbors_before.find( nodeB->getID() ) != neighbors_before.end();

						if ( inNeib && inBefNeib )
							lstWithinLMH[nodeB] = *a;  // Add to list:

					} // end for each arc

					// 2) Now, process:
					for (TArcList::const_iterator a=arcs.begin();a!=arcs.end();++a)
					{
						CHMHMapNode::Ptr nodeB;
						bool         dirA2B;

						CHMHMapArc::Ptr arc = *a;

						if ( arc->getNodeFrom() == *pBef )
						{ // node to delete is: "from"
							nodeB = m_map.getNodeByID( (*a)->getNodeTo() );
							dirA2B = true;
						}
						else
						{// node to delete is: "to"
							nodeB = m_map.getNodeByID( (*a)->getNodeFrom() );
							dirA2B = false;
						}

						bool inNeib = LMH->m_neighbors.find( nodeB->getID() ) != LMH->m_neighbors.end();
						bool inBefNeib = neighbors_before.find( nodeB->getID() ) != neighbors_before.end();

						if ( inNeib && inBefNeib )
						{
							// Target was and is in the LMH, nothing extra to do here.
						}
						else // The target was into the LMH, but not anymore.
						{
							// Target is outside of the LMH:
							// --------------------------------------------------------------
							//  Since we are deleting this node, we must readjust the
							//   arcs "a"<->"b" containing relative poses so they
							//   refer to valid reference poses.
							// --------------------------------------------------------------
							for (TListNodesArcs::iterator na=lstWithinLMH.begin();na!=lstWithinLMH.end();++na)
							{
								CHMHMapNode::Ptr node_c  = na->first;
								const CHMHMapArc::Ptr arc_c_a = na->second;

								// Now we have the arc "arc" from "node"<->"nodeB" in the direction "dirA2B", which will be deleted next.
								// The arc "a<->c", being "node_c" a node within the LMH, is in "arc_c_a".
								//   node_b -> outside LMH
								//   node_c -> within LMH
								// Then:
								//  A new arc "b->c" will be created with the Delta:
								//    Delta_b_c = [ a (-) b ] (+) [ c (-) a ]  = c (-) b
								//                \----v----/     \----v----/
								//                 Delta_b_a       Delta_a_c
								//

								// Get "Delta_b_a":
								CPose3DPDFGaussian Delta_b_a;
								TPoseID  refPoseAt_b;
								{
									CPose3DPDFGaussian::Ptr pdf  = arc->m_annotations.getAs<CPose3DPDFGaussian>( ARC_ANNOTATION_DELTA, LMH->m_ID, false );
									TPoseID  refPoseAt_a;
									if (!dirA2B)
									{
										Delta_b_a.copyFrom( *pdf );

										// Check valid reference poseIDs:
										arc->m_annotations.getElemental( ARC_ANNOTATION_DELTA_SRC_POSEID, refPoseAt_b, LMH->m_ID, true );
										arc->m_annotations.getElemental( ARC_ANNOTATION_DELTA_TRG_POSEID, refPoseAt_a, LMH->m_ID, true );
									}
									else
									{
										pdf->inverse( Delta_b_a );

										// Check valid reference poseIDs:
										arc->m_annotations.getElemental( ARC_ANNOTATION_DELTA_TRG_POSEID, refPoseAt_b, LMH->m_ID, true );
										arc->m_annotations.getElemental( ARC_ANNOTATION_DELTA_SRC_POSEID, refPoseAt_a, LMH->m_ID, true );
									}

									TPoseID  node_refPoseAt_b;
									nodeB->m_annotations.getElemental( NODE_ANNOTATION_REF_POSEID, node_refPoseAt_b, LMH->m_ID, true);
									ASSERT_(node_refPoseAt_b==refPoseAt_b);

									TPoseID  node_refPoseAt_a;
									node->m_annotations.getElemental( NODE_ANNOTATION_REF_POSEID, node_refPoseAt_a, LMH->m_ID, true);
									ASSERT_(node_refPoseAt_a==refPoseAt_a);
								}

								// Get "Delta_a_c":
								CPose3DPDFGaussian	Delta_a_c;
								TPoseID  refPoseAt_c;
								{
									CPose3DPDFGaussian::Ptr pdf = arc_c_a->m_annotations.getAs<CPose3DPDFGaussian>( ARC_ANNOTATION_DELTA, LMH->m_ID, false );
									TPoseID  refPoseAt_a;
									if ( arc_c_a->getNodeTo()==node_c->getID() )
									{
										Delta_a_c.copyFrom( *pdf );

										// Check valid reference poseIDs:
										arc_c_a->m_annotations.getElemental( ARC_ANNOTATION_DELTA_SRC_POSEID, refPoseAt_a, LMH->m_ID, true );
										arc_c_a->m_annotations.getElemental( ARC_ANNOTATION_DELTA_TRG_POSEID, refPoseAt_c, LMH->m_ID, true );
									}
									else
									{
										pdf->inverse( Delta_a_c );

										// Check valid reference poseIDs:
										arc_c_a->m_annotations.getElemental( ARC_ANNOTATION_DELTA_TRG_POSEID, refPoseAt_a, LMH->m_ID, true );
										arc_c_a->m_annotations.getElemental( ARC_ANNOTATION_DELTA_SRC_POSEID, refPoseAt_c, LMH->m_ID, true );
									}

									TPoseID  node_refPoseAt_c;
									node_c->m_annotations.getElemental( NODE_ANNOTATION_REF_POSEID, node_refPoseAt_c, LMH->m_ID, true);
									ASSERT_(node_refPoseAt_c==refPoseAt_c);

									TPoseID  node_refPoseAt_a;
									node->m_annotations.getElemental( NODE_ANNOTATION_REF_POSEID, node_refPoseAt_a, LMH->m_ID, true);
									ASSERT_(node_refPoseAt_a==refPoseAt_a);
								}

								// Compose:
								//  Delta_b_c = Delta_b_a (+) Delta_a_c
								CPose3DPDFGaussian	Delta_b_c( Delta_b_a + Delta_a_c );
								Delta_b_c.cov.zeros();  // *********** DEBUG !!!!!!!!!!!
								Delta_b_c.cov(0,0)=Delta_b_c.cov(1,1)=square(0.04);
								Delta_b_c.cov(3,3)=square(DEG2RAD(1));

								MRPT_LOG_DEBUG_STREAM( "b_a: " << Delta_b_a.mean << endl << "a_c: " << Delta_a_c.mean << endl << "b_a + a_c: " << Delta_b_c.mean << endl);

								// ------------------------------------------------
								// Finally, add the new annotation to arc "b->c":
								// ------------------------------------------------
								// Did an arc already exist? Look into existing arcs, in both directions:
								bool		 arcDeltaIsInverted;
								CHMHMapArc::Ptr newArc = m_map.findArcOfTypeBetweenNodes(
									nodeB->getID(),  // Source
									node_c->getID(),		// Target
									LMH->m_ID,	// Hypos
									"RelativePose",
									arcDeltaIsInverted );

								if (!newArc)
								{
									// Create a new one:
									newArc = CHMHMapArc::Create(
										nodeB,  // Source
										node_c,		// Target
										LMH->m_ID,	// Hypos
										&m_map			// The graph
										);
									newArc->m_arcType.setType("RelativePose");
									arcDeltaIsInverted = false;
								}

								if (!arcDeltaIsInverted)
								{  // arc: b->c
<<<<<<< HEAD
									newArc->m_annotations.set(ARC_ANNOTATION_DELTA, CPose3DPDFGaussian::Ptr( new CPose3DPDFGaussian(Delta_b_c) ),LMH->m_ID );
									MRPT_LOG_DEBUG_STREAM << "[LSLAM_proc_msg_AA] Setting arc " << nodeB->getID() << " -> " << node_c->getID() << " : " << Delta_b_c.mean << " cov = " << Delta_b_c.cov.inMatlabFormat() << endl;
=======
									newArc->m_annotations.set(ARC_ANNOTATION_DELTA, CPose3DPDFGaussianPtr( new CPose3DPDFGaussian(Delta_b_c) ),LMH->m_ID );
									MRPT_LOG_DEBUG_STREAM( "[LSLAM_proc_msg_AA] Setting arc " << nodeB->getID() << " -> " << node_c->getID() << " : " << Delta_b_c.mean << " cov = " << Delta_b_c.cov.inMatlabFormat() << endl);
>>>>>>> ca944368
									newArc->m_annotations.setElemental(ARC_ANNOTATION_DELTA_SRC_POSEID, refPoseAt_b ,LMH->m_ID );
									newArc->m_annotations.setElemental(ARC_ANNOTATION_DELTA_TRG_POSEID, refPoseAt_c ,LMH->m_ID );
								}
								else
								{  // arc: c->b
									CPose3DPDFGaussian Delta_b_c_inv;
									Delta_b_c.inverse( Delta_b_c_inv );

<<<<<<< HEAD
									MRPT_LOG_DEBUG_STREAM << "[LSLAM_proc_msg_AA] Setting arc " << nodeB->getID() << " <- " << node_c->getID() << " : " << Delta_b_c_inv.mean << " cov = " << Delta_b_c_inv.cov.inMatlabFormat() << endl;
									newArc->m_annotations.set(ARC_ANNOTATION_DELTA,CPose3DPDFGaussian::Ptr( new CPose3DPDFGaussian(Delta_b_c_inv)),LMH->m_ID );
=======
									MRPT_LOG_DEBUG_STREAM( "[LSLAM_proc_msg_AA] Setting arc " << nodeB->getID() << " <- " << node_c->getID() << " : " << Delta_b_c_inv.mean << " cov = " << Delta_b_c_inv.cov.inMatlabFormat() << endl);
									newArc->m_annotations.set(ARC_ANNOTATION_DELTA,CPose3DPDFGaussianPtr( new CPose3DPDFGaussian(Delta_b_c_inv)),LMH->m_ID );
>>>>>>> ca944368
									newArc->m_annotations.setElemental(ARC_ANNOTATION_DELTA_SRC_POSEID, refPoseAt_c ,LMH->m_ID );
									newArc->m_annotations.setElemental(ARC_ANNOTATION_DELTA_TRG_POSEID, refPoseAt_b ,LMH->m_ID );
								}
							} // end for each arc-node

							// Remove arc data for this hypothesis:
							arc->m_annotations.removeAll( LMH->m_ID );

							if (!arc->m_annotations.size())
							{
								arc.reset();
							}

						} // end of adjust arcs

					} // end for each arc

					// Make sure we delete all its arcs as well first:
					{
						TArcList arcs;
						node->getArcs(arcs);
						for (TArcList::iterator a=arcs.begin();a!=arcs.end();++a)
							a->reset();
					}

					node.reset();  // And finally, delete the node.
				} // end of "node" still exist in HMAP.
			}

		} // end for each before beigbors


		// ---------------------------------------------------------------------------------------
		//  Add areas to be considered by the TBI to launch potential loop-closure hypotheses.
		//   One option: To add the just newly entered area
		// ---------------------------------------------------------------------------------------
		//const CHMHMapNode::TNodeID new_curAreaID = LMH->m_nodeIDmemberships[ LMH->m_currentRobotPose ];
		if ( curAreaID != oldAreaID )
		{
			LMH->m_areasPendingTBI.insert(curAreaID); // Add to TBI list
			logFmt(mrpt::utils::LVL_INFO,"[LSLAM_proc_msg_AA] Current area changed: enqueing area %i for TBI.\n", (int)curAreaID );
		}
		else
		{
			static size_t cntAddTBI = 0;
			if (++cntAddTBI>4)
			{
				cntAddTBI = 0;
				LMH->m_areasPendingTBI.insert(curAreaID); // Add to TBI list
				logFmt(mrpt::utils::LVL_INFO,"[LSLAM_proc_msg_AA] Current area %i enqued for TBI (routine check).\n", (int)curAreaID );
			}
		}

		// ---------------------------------------------------------------------------------------
		// Create arcs between areas and the closest partition's area,
		//  and keep in order reference poses for each area, etc...
		//  This block of code also:
		//   - Update the arcs' deltas between all the pairs of connected areas within the LMH
		// ---------------------------------------------------------------------------------------
		// List of all LMH's internal arcs to create or update:
		//  Each entry is a pair of areas to create an arc between, and the "->second" is
		//  the corresponding reference pose IDs of each area.
		//map<TPairNodeIDs,TPairPoseIDs>		lstInternalArcsToCreate;
		list_searchable<TPairNodeIDs>			lstInternalArcsToCreate;

//		const CHMHMapNode::TNodeID curAreaID = LMH->m_nodeIDmemberships[ LMH->m_currentRobotPose ];

		if (partIdx2Areas.size()>1)
		{
			std::lock_guard<std::mutex>	lock(m_map_cs );
			//THypothesisIDSet   theArcHypos( LMH->m_ID );

			set<CHMHMapNode::TNodeID>	areasWithLink; // All the areas with at least one internal arc.

			// The closest distance between areas (only when above the threshold)
			map<CHMHMapNode::TNodeID, pair< CHMHMapNode::TNodeID, float > >	lstClosestDoubtfulNeigbors;

			for (size_t  idx_area_a=0;idx_area_a<partIdx2Areas.size();idx_area_a++)
			{
				// Get the area for this partition from the graph:
				// ------------------------------------------------------
				CHMHMapNode::TNodeID area_a_ID = partIdx2Areas[idx_area_a];
				CHMHMapNode::Ptr area_a =  m_map.getNodeByID(area_a_ID);
				ASSERT_(area_a);

				// Look for the closest area & it's reference pose:
				// -------------------------------------------------------------

				ASSERT_(myMsg.partitions[idx_area_a].size()>0);
				TPoseID 	poseID_trg;

				// Add the "trg" pose as reference in its area, or take the current reference, or change it
				//  if the pose id is no longer on the partition:

				if ( !area_a->m_annotations.getElemental( NODE_ANNOTATION_REF_POSEID, poseID_trg, LMH->m_ID ) )
				{
					// No reference pose annotation yet: add it now:
					poseID_trg = myMsg.partitions[idx_area_a][0];

					area_a->m_annotations.setElemental( NODE_ANNOTATION_REF_POSEID, poseID_trg, LMH->m_ID );
					logFmt(mrpt::utils::LVL_INFO,"[LSLAM_proc_msg_AA] Changing reference poseID of area '%i' to pose '%i'\n", (int)area_a_ID,(int)poseID_trg);

					// Reconsider the arcs of this area again, since the ref. poseID has changed:
					/*for ( list_searchable<TPairNodeIDs>::iterator it=lstAlreadyUpdated.begin();it!=lstAlreadyUpdated.end();  )
					{
						if (it->first == area_a_ID || it->second==area_a_ID)
								it = lstAlreadyUpdated.erase( it);
						else	it++;
					}*/

				}
				else
				{
					// Check if "poseID_trg" is still in the partition:
					bool found = false;
					TPoseID poseID_trg_old = poseID_trg;
					for (TPoseIDList::const_iterator p=myMsg.partitions[idx_area_a].begin();!found && p!=myMsg.partitions[idx_area_a].end();++p)
						if (poseID_trg==*p)
						{
							found = true;
							break;
						}

					if (!found)
					{
						// We must overwrite the anotation with a new reference pose:
						poseID_trg = myMsg.partitions[idx_area_a][0];
						area_a->m_annotations.setElemental( NODE_ANNOTATION_REF_POSEID, poseID_trg, LMH->m_ID );

						logFmt(mrpt::utils::LVL_INFO,"[LSLAM_proc_msg_AA] Changing reference poseID of area '%i' to pose '%i'\n", (int)area_a_ID,(int)poseID_trg);

						// ------------------------------------------------------------------------
						// Look for existing arcs from "area_a"<->other areas outside the LMH to
						//  fix the "Delta" annotations due to the change in reference poseID from
						//   the old "poseID_trg_old" to the new "poseID_trg".
						// ------------------------------------------------------------------------
						TArcList  arcs;
						area_a->getArcs( arcs );
						for (TArcList::const_iterator a=arcs.begin();a!=arcs.end();++a)
						{
							CHMHMapArc::Ptr theArc = *a;
							CHMHMapNode::TNodeID nodeFrom = theArc->getNodeFrom();
							CHMHMapNode::TNodeID nodeTo   = theArc->getNodeTo();

							// --------------------------------------------------------------------------------------------
							// Ok... we are here updating an existing arc "nodeFrom"->"nodeTo", with only one of the
							//  extremes being within the LMH, to account for a change in the reference pose of the area
							//  within the LMH.
							//  The old "poseID_trg_old" --> the new "poseID_trg".
							// --------------------------------------------------------------------------------------------
							if (nodeFrom==area_a_ID)
							{
								// Is nodeTo out of the LMH?
								if (LMH->m_neighbors.find( nodeTo )==LMH->m_neighbors.end())
								{	// nodeTo is outside the LMH:
									// The source area is into the LMH.
									CPose3DPDFParticles	 Anew_old_parts;
									LMH->getRelativePose(poseID_trg, poseID_trg_old, Anew_old_parts);

									CPose3DPDFGaussian Anew_old;
									Anew_old.copyFrom( Anew_old_parts );

									CPose3DPDFGaussian		newDelta;
									CPose3DPDFGaussian::Ptr	oldDelta = theArc->m_annotations.getAs<CPose3DPDFGaussian>(ARC_ANNOTATION_DELTA,LMH->m_ID, false );

									newDelta = Anew_old + *oldDelta;
									newDelta.cov.zeros();    // *********** DEBUG !!!!!!!!!!!
									newDelta.cov(0,0)=newDelta.cov(1,1)=square(0.04);
									newDelta.cov(3,3)=square(DEG2RAD(1));

									MRPT_LOG_DEBUG_STREAM( "[LSLAM_proc_msg_AA] Updating arc " << nodeFrom << " -> " << nodeTo << " OLD: " << oldDelta->mean << " cov = " << oldDelta->cov.inMatlabFormat() << endl);
									MRPT_LOG_DEBUG_STREAM( "[LSLAM_proc_msg_AA] Updating arc " << nodeFrom << " -> " << nodeTo << " NEW: " << newDelta.mean << " cov = " << newDelta.cov.inMatlabFormat() << endl);

									theArc->m_annotations.set(ARC_ANNOTATION_DELTA, CPose3DPDFGaussian::Ptr( new CPose3DPDFGaussian(newDelta)),LMH->m_ID );
									theArc->m_annotations.setElemental(ARC_ANNOTATION_DELTA_SRC_POSEID, poseID_trg ,LMH->m_ID );
								}
							}
							else
							{
								// Is nodeFrom out of the LMH?
								if (LMH->m_neighbors.find( nodeFrom )==LMH->m_neighbors.end())
								{	// nodeFrom is outside the LMH:
									// The target area is into the LMH:
									CPose3DPDFParticles	 Aold_new_parts;
									LMH->getRelativePose(poseID_trg_old, poseID_trg, Aold_new_parts);

									CPose3DPDFGaussian Aold_new;
									Aold_new.copyFrom( Aold_new_parts );

									CPose3DPDFGaussian::Ptr oldDelta = theArc->m_annotations.getAs<CPose3DPDFGaussian>(ARC_ANNOTATION_DELTA,LMH->m_ID, false );
									CPose3DPDFGaussian		newDelta;

									newDelta = *oldDelta + Aold_new;

									newDelta.cov.zeros();    // *********** DEBUG !!!!!!!!!!!
									newDelta.cov(0,0)=newDelta.cov(1,1)=square(0.04);
									newDelta.cov(3,3)=square(DEG2RAD(1));

									MRPT_LOG_DEBUG_STREAM( "[LSLAM_proc_msg_AA] Updating arc " << nodeFrom << " <- " << nodeTo << " OLD: " << oldDelta->mean << " cov = " << oldDelta->cov.inMatlabFormat() << endl);
									MRPT_LOG_DEBUG_STREAM( "[LSLAM_proc_msg_AA] Updating arc " << nodeFrom << " <- " << nodeTo << " NEW: " << newDelta.mean << " cov = " << newDelta.cov.inMatlabFormat() << endl);

									theArc->m_annotations.set(ARC_ANNOTATION_DELTA,CPose3DPDFGaussian::Ptr(new CPose3DPDFGaussian(newDelta)),LMH->m_ID );
									theArc->m_annotations.setElemental(ARC_ANNOTATION_DELTA_TRG_POSEID, poseID_trg ,LMH->m_ID );
								}
							}

						} // end for each arc
					}
				}

				// Now, go thru all other areas to check whether they are neighbors of "area_a":
				for (size_t idx_area_b=0;idx_area_b<myMsg.partitions.size();idx_area_b++)
				{
					if (idx_area_a==idx_area_b) continue; // Look for poses in a different area only!

					TPoseID 	poseID_closests = POSEID_INVALID;
					double      closestDistPoseSrc=0;

					// Get the "trg" pose at "area_a": Sweep over all the poses in the "area_a", to find the closests poses to other clusters:
					for (TPoseIDList::const_iterator itP0 = myMsg.partitions[idx_area_a].begin();itP0 != myMsg.partitions[idx_area_a].end();itP0++)
					{
						const CPose3D  &pose_trg= lstPoses[*itP0];  // Get its pose

						for (TPoseIDList::const_iterator itP = myMsg.partitions[idx_area_b].begin();itP != myMsg.partitions[idx_area_b].end();++itP)
						{
							const CPose3D  &otherPose = lstPoses[*itP];
							double dst = otherPose.distanceTo( pose_trg );
							if (dst<closestDistPoseSrc || poseID_closests == POSEID_INVALID)
							{
								poseID_closests = *itP;
								closestDistPoseSrc = dst;
								//closestAreaID = partIdx2Areas[k];
							}
						}
					} // end for itP0

					ASSERT_(poseID_closests != POSEID_INVALID);

					// Should we create an arc between area_a <-> area_b ??
					CHMHMapNode::TNodeID   area_b_ID = partIdx2Areas[idx_area_b];
					if ( closestDistPoseSrc< 5*m_options.SLAM_MIN_DIST_BETWEEN_OBS )
					{
						CHMHMapNode::Ptr area_b = m_map.getNodeByID( area_b_ID );
						ASSERT_(area_b);

						TPoseID 	poseID_src = POSEID_INVALID;
						if (!area_b->m_annotations.getElemental( NODE_ANNOTATION_REF_POSEID, poseID_src, LMH->m_ID ) )
						{
							// Add 'poseID_closests': this should happen when the closest area is a new one:
							area_b->m_annotations.setElemental( NODE_ANNOTATION_REF_POSEID, poseID_closests, LMH->m_ID );
							poseID_src = poseID_closests;
							logFmt(mrpt::utils::LVL_INFO,"[LSLAM_proc_msg_AA] Changing reference poseID of area '%i' to pose '%i' (creat. annot)\n", (int)area_b_ID,(int)poseID_closests);
						}
						ASSERT_(poseID_src != POSEID_INVALID);

						// Add to the list of arcs to be computed after this loop:
						if ( lstInternalArcsToCreate.end() == lstInternalArcsToCreate.find(TPairNodeIDs( area_b_ID,area_a_ID )) &&
							 lstInternalArcsToCreate.end() == lstInternalArcsToCreate.find(TPairNodeIDs( area_a_ID, area_b_ID)) )
						{
							lstInternalArcsToCreate.insert( TPairNodeIDs( area_b_ID,area_a_ID ) );
							areasWithLink.insert( area_a_ID );
							areasWithLink.insert( area_b_ID );
						}
					}
					else
					{
						if (lstClosestDoubtfulNeigbors.find(area_b_ID) == lstClosestDoubtfulNeigbors.end() ||
							closestDistPoseSrc < lstClosestDoubtfulNeigbors[area_b_ID].second )
						{
							lstClosestDoubtfulNeigbors[area_b_ID].first = area_a_ID;
							lstClosestDoubtfulNeigbors[area_b_ID].second = closestDistPoseSrc ;
						}
					}

				} // end for idx_area_b

			} // end for each idx_area_a

			// ------------------------------------------------------------------------------------------------------
			// If two areas are neighbors but above the distance threshold, no link will be created between them:
			//  Check this situation by looking for doubtful neighbors for areas without any link:
			// ------------------------------------------------------------------------------------------------------
			for (size_t idx_area=0;idx_area<myMsg.partitions.size();idx_area++)
			{
				CHMHMapNode::TNodeID   area_ID = partIdx2Areas[idx_area];
				if (areasWithLink.find(area_ID) == areasWithLink.end())
				{
					// OK, this area does not have neighbor.. this cannot be so!
					if (lstClosestDoubtfulNeigbors.find(area_ID) != lstClosestDoubtfulNeigbors.end() )
					{
						// Add link to closest area:
						lstInternalArcsToCreate.insert( TPairNodeIDs( area_ID,lstClosestDoubtfulNeigbors[area_ID].first ) );

						// Now they have a link:
						areasWithLink.insert( area_ID );
						areasWithLink.insert( lstClosestDoubtfulNeigbors[area_ID].first );
					}
					else
					{
						THROW_EXCEPTION_FMT("Area %i seems unconnected??", (int)area_ID);
					}
				}
			}

		} // end if # partitions >= 2  && lock on m_map

#if	1
		{
			logFmt(mrpt::utils::LVL_INFO,"[LSLAM_proc_msg_AA] lstInternalArcsToCreate contains %i entries:\n",(int)lstInternalArcsToCreate.size());
			for ( list_searchable<TPairNodeIDs>::const_iterator arcCreat=lstInternalArcsToCreate.begin();arcCreat!=lstInternalArcsToCreate.end();++arcCreat)
			{
				// Get the reference pose IDs:
				CHMHMapNode::TNodeID	closestAreaID	= arcCreat->first;
				CHMHMapNode::TNodeID	newAreaID		 = arcCreat->second;
				logFmt(mrpt::utils::LVL_INFO,"  AREA %i <-> AREA %i\n", (int)closestAreaID, (int)newAreaID );
			}
		}
#endif

		// -------------------------------------------------------------------------------------
		// Now, create or update all the internal arcs in the list "lstInternalArcsToCreate"
		//  The relative pose between the two referencePoseId's is computed and stored
		//  in the corresponding arc in the HMT-map:
		// -------------------------------------------------------------------------------------
		{
			std::lock_guard<std::mutex>	lock(m_map_cs );
			THypothesisIDSet   theArcHypos( LMH->m_ID );

			for ( list_searchable<TPairNodeIDs>::const_iterator arcCreat=lstInternalArcsToCreate.begin();arcCreat!=lstInternalArcsToCreate.end();++arcCreat)
			{
				// Get the reference pose IDs:
				CHMHMapNode::TNodeID	area_a_ID	= arcCreat->first;
				TPoseID					area_a_poseID_src;
				m_map.getNodeByID(area_a_ID)->m_annotations.getElemental( NODE_ANNOTATION_REF_POSEID, area_a_poseID_src, LMH->m_ID, true );

				CHMHMapNode::TNodeID	area_b_ID	= arcCreat->second;
				TPoseID					area_b_poseID_trg;
				m_map.getNodeByID(area_b_ID)->m_annotations.getElemental( NODE_ANNOTATION_REF_POSEID, area_b_poseID_trg, LMH->m_ID, true );

				// Get relative pose PDF according to this LMH:
				CPose3DPDFParticles		relPoseParts;
				LMH->getRelativePose(area_a_poseID_src, area_b_poseID_trg, relPoseParts );

				// Pass to gaussian PDF:
				CPose3DPDFGaussian		relPoseGauss;
				relPoseGauss.copyFrom(relPoseParts);

				relPoseGauss.cov.zeros();    // *********** DEBUG !!!!!!!!!!!
				relPoseGauss.cov(0,0)=relPoseGauss.cov(1,1)=square(0.04);
				relPoseGauss.cov(3,3)=square(DEG2RAD(1));

				logFmt(mrpt::utils::LVL_INFO,"[LSLAM_proc_msg_AA] Creating arc %i[ref:%i] -> %i[ref:%i] = (%.03f,%.03f,%.03fdeg)\n",
					(int)area_a_ID,(int)area_a_poseID_src,
					(int)area_b_ID,(int)area_b_poseID_trg,
					relPoseGauss.mean.x(),relPoseGauss.mean.y(),RAD2DEG(relPoseGauss.mean.yaw())
					);

				// Did an arc already exist?
				// Look into existing arcs, in both directions:
				bool		 arcDeltaIsInverted;
				CHMHMapArc::Ptr newArc = m_map.findArcOfTypeBetweenNodes(
					area_a_ID,
					area_b_ID,
					LMH->m_ID,
					"RelativePose",
					arcDeltaIsInverted );

				// If not found, create it now:
				if (!newArc)
				{
					newArc = CHMHMapArc::Create(
						area_a_ID,  // Source
						area_b_ID,		// Target
						theArcHypos,	// Hypos
						&m_map			// The graph
						);
					newArc->m_arcType.setType("RelativePose");
					arcDeltaIsInverted = false;
				}

				// Add data to arc:
				if (!arcDeltaIsInverted)
				{
<<<<<<< HEAD
					MRPT_LOG_DEBUG_STREAM<< "[LSLAM_proc_msg_AA] Updating int. arc " << area_a_ID << " -> " << area_b_ID << " : " << relPoseGauss.mean << " cov = " << relPoseGauss.cov.inMatlabFormat() << endl;
					newArc->m_annotations.set(ARC_ANNOTATION_DELTA, CPose3DPDFGaussian::Ptr(new CPose3DPDFGaussian(relPoseGauss)),LMH->m_ID );
=======
					MRPT_LOG_DEBUG_STREAM( "[LSLAM_proc_msg_AA] Updating int. arc " << area_a_ID << " -> " << area_b_ID << " : " << relPoseGauss.mean << " cov = " << relPoseGauss.cov.inMatlabFormat() << endl);
					newArc->m_annotations.set(ARC_ANNOTATION_DELTA, CPose3DPDFGaussianPtr(new CPose3DPDFGaussian(relPoseGauss)),LMH->m_ID );
>>>>>>> ca944368
					newArc->m_annotations.setElemental(ARC_ANNOTATION_DELTA_SRC_POSEID, area_a_poseID_src ,LMH->m_ID );
					newArc->m_annotations.setElemental(ARC_ANNOTATION_DELTA_TRG_POSEID, area_b_poseID_trg ,LMH->m_ID );
				}
				else
				{
					CPose3DPDFGaussian	relPoseInv;
					relPoseGauss.inverse(relPoseInv);

<<<<<<< HEAD
					MRPT_LOG_DEBUG_STREAM<< "[LSLAM_proc_msg_AA] Updating int. arc " << area_a_ID << " <- " << area_b_ID << " : " << relPoseInv.mean << " cov = " << relPoseInv.cov.inMatlabFormat() << endl;
					newArc->m_annotations.set(ARC_ANNOTATION_DELTA,CPose3DPDFGaussian::Ptr( new CPose3DPDFGaussian(relPoseInv)),LMH->m_ID );
=======
					MRPT_LOG_DEBUG_STREAM( "[LSLAM_proc_msg_AA] Updating int. arc " << area_a_ID << " <- " << area_b_ID << " : " << relPoseInv.mean << " cov = " << relPoseInv.cov.inMatlabFormat() << endl);
					newArc->m_annotations.set(ARC_ANNOTATION_DELTA,CPose3DPDFGaussianPtr( new CPose3DPDFGaussian(relPoseInv)),LMH->m_ID );
>>>>>>> ca944368

					newArc->m_annotations.setElemental(ARC_ANNOTATION_DELTA_SRC_POSEID, area_b_poseID_trg,LMH->m_ID );
					newArc->m_annotations.setElemental(ARC_ANNOTATION_DELTA_TRG_POSEID, area_a_poseID_src,LMH->m_ID );
				}

			} // end for each arc in lstInternalArcsToCreate

		} // end lock m_map

		// ----------------------------------------------------------------
		//   Remove arcs between areas that now do not need to have
		//    an arcs between them: we know by seeing if there is not
		//    an entry in 'lstAlreadyUpdated' but the arc actually exists:
		// ----------------------------------------------------------------
		{
			std::lock_guard<std::mutex>	lock(m_map_cs );

			for (TNodeIDSet::const_iterator pNei=LMH->m_neighbors.begin();pNei!=LMH->m_neighbors.end();++pNei)
			{
				const CHMHMapNode::TNodeID nodeFromID = *pNei;

				// Follow all arcs of this node:
				CHMHMapNode::Ptr nodeFrom=m_map.getNodeByID(nodeFromID);
				ASSERT_(nodeFrom);
				TArcList lstArcs;
				nodeFrom->getArcs( lstArcs, "RelativePose", LMH->m_ID );

				// Look for arcs to be removed:
				//   A) Arcs to areas within the LMH but which are not in "lstAlreadyUpdated"
				for (TArcList::const_iterator a=lstArcs.begin();a!=lstArcs.end();++a)
				{
					const CHMHMapNode::TNodeID nodeToID = (*a)->getNodeFrom()==nodeFromID ? (*a)->getNodeTo():(*a)->getNodeFrom();

					if (LMH->m_neighbors.find( nodeToID )!=LMH->m_neighbors.end())
					{
						CHMHMapArc::Ptr arc = *a;

						// Do exist a corresponding entry in "lstAlreadyUpdated"?
						if ( lstInternalArcsToCreate.end() == lstInternalArcsToCreate.find(TPairNodeIDs( nodeFromID,nodeToID )) &&
							 lstInternalArcsToCreate.end() == lstInternalArcsToCreate.find(TPairNodeIDs( nodeToID, nodeFromID)) )
						{
							// it doesn't! Delete this arc:
							arc->m_annotations.remove(ARC_ANNOTATION_DELTA,LMH->m_ID );
							logFmt(mrpt::utils::LVL_INFO,"[LSLAM_proc_msg_AA] Deleting annotation of arc: %lu-%lu\n", (long unsigned)nodeFromID, (long unsigned) nodeToID);
							// Any other ARC_ANNOTATION_DELTA? If not, delete the entire arc:
							if (! arc->m_annotations.getAnyHypothesis(ARC_ANNOTATION_DELTA) )
							{
								logFmt(mrpt::utils::LVL_INFO,"[LSLAM_proc_msg_AA] Deleting empty arc: %lu-%lu\n", (long unsigned)nodeFromID, (long unsigned) nodeToID);
								arc.reset();
							}
						}
					}
				} // end for each arc in lstArcs

			} // end for each neighbor
		} // end lock m_map_cs

		if (0)
		{
			std::lock_guard<std::mutex>  lock(m_map_cs );
			utils::CStringList s;
			m_map.dumpAsText(s);
			s.saveToFile( format("%s/HMAP_txt/HMAP_%05i_mid.txt",m_options.LOG_OUTPUT_DIR.c_str(), DEBUG_STEP ) );
			logFmt(mrpt::utils::LVL_INFO,"[LSLAM_proc_msg_AA] Saved HMAP_%05i_mid.txt\n",DEBUG_STEP);
		}

		// -----------------------------------------------------------------------------
		//  Remove areas from LMH if they are at a topological distance of 2 or more
		//   We can quickly check this by identifying areas without a direct arc between
		//   them and the current area.
		// -----------------------------------------------------------------------------
//		const CHMHMapNode::TNodeID curAreaID = LMH->m_nodeIDmemberships[ LMH->m_currentRobotPose ];

		for (TNodeIDSet::iterator pNei1=LMH->m_neighbors.begin();pNei1!=LMH->m_neighbors.end();  )
		{
			if (*pNei1 != curAreaID )
			{
				TArcList lstArcs;
				{
					std::lock_guard<std::mutex>  lock(m_map_cs );
					m_map.findArcsOfTypeBetweenNodes( *pNei1, curAreaID , LMH->m_ID, "RelativePose", lstArcs);
				}
				if (lstArcs.empty())
				{
					logFmt(mrpt::utils::LVL_INFO,"[LSLAM_proc_msg_AA] Getting area '%u' out of LMH\n", static_cast<unsigned>(*pNei1) );

					// Remove from list first:
					CHMHMapNode::TNodeID id = *pNei1;

					pNei1 = mrpt::utils::erase_return_next(LMH->m_neighbors,pNei1);

					// Now: this calls internally to "updateAreaFromLMH"
					double ESS_bef = LMH->ESS();
					LMH->removeAreaFromLMH( id );
					double ESS_aft = LMH->ESS();
					logFmt(mrpt::utils::LVL_INFO,"[LSLAM_proc_msg_AA] ESS: %f -> %f\n", ESS_bef, ESS_aft );
				}
				else pNei1++; // Go next:
			}
			else pNei1++; // Go next:
		} // end for pNei1



		// This list contains those areas just inserted into the LMH, so their poses have been added
		//  to the particles, etc... but not their observations into the metric maps: this is delayed
		//  since in the case we would need to change coordinate origin, it would had been pointless.
		TNodeIDSet	 areasDelayedMetricMapsInsertion;

		// -------------------------------------------------------------
		//  Recompose LMH by bringing in all areas with an arc to the
		//   current area:
		// -------------------------------------------------------------
		CHMHMapNode::Ptr currentArea;
		{
			std::lock_guard<std::mutex>  lock(m_map_cs );

			const CHMHMapNode::TNodeID curAreaID = LMH->m_nodeIDmemberships[ LMH->m_currentRobotPose ];
			currentArea = m_map.getNodeByID( curAreaID );

			TPoseID refPoseCurArea_accordingAnnot;
			currentArea->m_annotations.getElemental( NODE_ANNOTATION_REF_POSEID, refPoseCurArea_accordingAnnot, LMH->m_ID, true );

			TArcList  arcsToCurArea;
			currentArea->getArcs(arcsToCurArea,"RelativePose",LMH->m_ID);
			for (TArcList::iterator a=arcsToCurArea.begin();a!=arcsToCurArea.end();++a)
			{
				const CHMHMapArc::Ptr arc = (*a);
				const CHMHMapNode::TNodeID otherAreaID = arc->getNodeFrom()==curAreaID ? arc->getNodeTo():arc->getNodeFrom();

				// If otherArea is out of the LMH, we must bring it in!
				if ( LMH->m_neighbors.find(otherAreaID)==LMH->m_neighbors.end() )
				{
					logFmt(mrpt::utils::LVL_INFO,"[LSLAM_proc_msg_AA] Bringing in LMH area %i\n",(int)otherAreaID );

					CHMHMapNode::Ptr area = m_map.getNodeByID( otherAreaID );
					ASSERT_(area);

					CRobotPosesGraph::Ptr pg = area->m_annotations.getAs<CRobotPosesGraph>( NODE_ANNOTATION_POSES_GRAPH, LMH->m_ID, false );

					// Find the coordinate transformation between areas "currentArea"->"area" = Delta_c2a
					CPose3D	Delta_c2a;		// We are just interested in the mean
					{
						CPose3DPDFGaussian::Ptr pdf = arc->m_annotations.getAs<CPose3DPDFGaussian>( ARC_ANNOTATION_DELTA, LMH->m_ID, false );

						pdf->getMean( Delta_c2a );
					}

					TPoseID refPoseIDAtOtherArea, refPoseIDAtCurArea;

					if (arc->getNodeTo()==curAreaID)
					{
						// It is inverted:
						logFmt(mrpt::utils::LVL_INFO,"[LSLAM_proc_msg_AA] Arc is inverted: (%.03f,%.03f,%.03fdeg) -> ",
							Delta_c2a.x(),Delta_c2a.y(),RAD2DEG(Delta_c2a.yaw()) );

						Delta_c2a = CPose3D(0,0,0) - Delta_c2a;

						logFmt(mrpt::utils::LVL_INFO,"(%.03f,%.03f,%.03fdeg)\n",
							Delta_c2a.x(),Delta_c2a.y(),RAD2DEG(Delta_c2a.yaw()) );

						arc->m_annotations.getElemental( ARC_ANNOTATION_DELTA_SRC_POSEID, refPoseIDAtOtherArea, LMH->m_ID, true );
						arc->m_annotations.getElemental( ARC_ANNOTATION_DELTA_TRG_POSEID, refPoseIDAtCurArea, LMH->m_ID, true );
					}
					else
					{
						// It is NOT inverted.
						arc->m_annotations.getElemental( ARC_ANNOTATION_DELTA_TRG_POSEID, refPoseIDAtOtherArea, LMH->m_ID, true );
						arc->m_annotations.getElemental( ARC_ANNOTATION_DELTA_SRC_POSEID, refPoseIDAtCurArea, LMH->m_ID, true );
					}

					logFmt(mrpt::utils::LVL_INFO,"[LSLAM_proc_msg_AA] Bringing in: refPoseCur=%i refPoseOther=%i -> Delta_c2a:(%.03f,%.03f,%.03fdeg)\n",
						(int)refPoseIDAtCurArea, (int)refPoseIDAtOtherArea,
						Delta_c2a.x(),Delta_c2a.y(),RAD2DEG(Delta_c2a.yaw()) );

					// Assure the arc's references are OK:
#if defined(_DEBUG) || (MRPT_ALWAYS_CHECKS_DEBUG)
					{
						TPoseID refPoseOtherArea_accordingAnnot;
						area->m_annotations.getElemental( NODE_ANNOTATION_REF_POSEID, refPoseOtherArea_accordingAnnot, LMH->m_ID, true );
						ASSERT_( refPoseIDAtOtherArea == refPoseOtherArea_accordingAnnot );

						ASSERT_( refPoseIDAtCurArea == refPoseCurArea_accordingAnnot );
					}
#endif
					// Given the above checks: the new particles' poses are simply:
					//  POSE_i' = refPoseCurrentArea (+) Delta_cur_area (+) POSE_i

					// Create new poses within the particles:
					// --------------------------------------------
					TPoseIDList		lstNewPoseIDs;
					lstNewPoseIDs.reserve( pg->size() );
					for (CRobotPosesGraph::iterator p=pg->begin();p!=pg->end();++p)
					{
						const TPoseID   &poseID = p->first;
						const TPoseInfo &poseInfo = p->second;

						lstNewPoseIDs.push_back(poseID);

						// Add the particles:
						ASSERT_( poseInfo.pdf.m_particles.size() == LMH->m_particles.size() );

						CPose3DPDFParticles::CParticleList::const_iterator  itSrc;
						CLocalMetricHypothesis::CParticleList::iterator     itTrg;

						for (itSrc=poseInfo.pdf.m_particles.begin(), itTrg=LMH->m_particles.begin(); itTrg!=LMH->m_particles.end(); itSrc++,itTrg++)
						{
							// log_w: not modified since diff. areas are independent...
							itTrg->d->robotPoses[ poseID ] = itTrg->d->robotPoses[ refPoseIDAtCurArea ] + Delta_c2a + *itSrc->d;
						}

						// Update m_nodeIDmemberships
						LMH->m_nodeIDmemberships[ poseID ] = otherAreaID;

						// Update m_SFs
						LMH->m_SFs[ poseID ] = poseInfo.sf;

						// Add area to neighbors:
						LMH->m_neighbors.insert( otherAreaID );

					} // for each pose in the new area (Crobotposesgraph)

					// Update m_robotPosesGraph: This will be done in the next iteration of the LSLAM thread,
					//  now just add to the list of pending pose IDs:
					LMH->m_posesPendingAddPartitioner.insert( LMH->m_posesPendingAddPartitioner.end(),lstNewPoseIDs.begin(),lstNewPoseIDs.end() );

					// Mark this new area as to pending for updating the metric map at the end of this method:
					areasDelayedMetricMapsInsertion.insert( otherAreaID );

				} // end if the area is out of LMH
			} // end for each arc
		} // end of lock on m_map_cs


		if (0)
		{
			utils::CStringList s;
			LMH->dumpAsText(s);
			s.saveToFile( format("%s/HMAP_txt/HMAP_%05i_LMH_mid.txt",m_options.LOG_OUTPUT_DIR.c_str(), DEBUG_STEP ) );
			logFmt(mrpt::utils::LVL_INFO,"[LSLAM_proc_msg_AA] Saved HMAP_%05i_LMH_mid.txt\n",DEBUG_STEP);
		}
		if (0)
		{
			COpenGLScene	sceneLSLAM;
			// Generate the metric maps 3D view...
			opengl::CSetOfObjects::Ptr maps3D = opengl::CSetOfObjects::Create();
			maps3D->setName( "metric-maps" );
			LMH->getMostLikelyParticle()->d->metricMaps.getAs3DObject( maps3D );
			sceneLSLAM.insert( maps3D );

			// ...and the robot poses, areas, etc:
			opengl::CSetOfObjects::Ptr LSLAM_3D = opengl::CSetOfObjects::Create();
			LSLAM_3D->setName("LSLAM_3D");
			LMH->getAs3DScene( LSLAM_3D );
			sceneLSLAM.insert( LSLAM_3D );

			sceneLSLAM.enableFollowCamera(true);

			string filLocalAreas = format("%s/HMAP_txt/HMAP_%05i_LMH_mid.3Dscene",m_options.LOG_OUTPUT_DIR.c_str(), DEBUG_STEP );
			logFmt(mrpt::utils::LVL_INFO,"[LOG] Saving %s\n", filLocalAreas.c_str());
			CFileOutputStream(filLocalAreas) << sceneLSLAM;
		}

		// -------------------------------------------------------------
		//  Change local coordinate system, as required
		//  This regenerates the metric maps as well.
		// -------------------------------------------------------------
		TPoseID new_poseID_origin;

		if (! currentArea->m_annotations.getElemental( NODE_ANNOTATION_REF_POSEID,new_poseID_origin, LMH->m_ID ) )
			THROW_EXCEPTION("New coordinate origin not found");

		if ( new_poseID_origin != poseID_origin )
		{	// Change coords AND rebuild metric maps
			CTicTac tictac;
			tictac.Tic();
			LMH->changeCoordinateOrigin( new_poseID_origin );
			logFmt(mrpt::utils::LVL_INFO,"[LSLAM_proc_msg_AA] LMH->changeCoordinateOrigin %lu->%lu took %f ms\n", poseID_origin,new_poseID_origin,tictac.Tac()*1000 );
		}
		else if (areasDelayedMetricMapsInsertion.size())
		{
			CTicTac tictac;
			tictac.Tic();
			// We haven't rebuilt the whole metric maps, so just insert the new observations as needed:
			for (TNodeIDSet::iterator areaID=areasDelayedMetricMapsInsertion.begin();areaID!=areasDelayedMetricMapsInsertion.end();++areaID)
			{
				// For each posesID within this areaID:
				for(map<TPoseID,CHMHMapNode::TNodeID>::const_iterator pn=LMH->m_nodeIDmemberships.begin();pn!=LMH->m_nodeIDmemberships.end();++pn)
				{
					if (pn->second==*areaID)
					{
						// We must add this poseID:
						const TPoseID & poseToAdd = pn->first;
						const CSensoryFrame &SF = LMH->m_SFs.find(poseToAdd)->second;

						// Process the poses in the list for each particle:
						for (CLocalMetricHypothesis::CParticleList::iterator partIt=LMH->m_particles.begin();partIt!=LMH->m_particles.end();++partIt)
						{
							TMapPoseID2Pose3D::const_iterator pose3D = partIt->d->robotPoses.find( poseToAdd );
							ASSERT_(pose3D!=partIt->d->robotPoses.end());
							SF.insertObservationsInto(  &partIt->d->metricMaps, & pose3D->second );
						} // end for each particle
					}
				} // end for each m_nodeIDmemberships
			} // end for each areasDelayedMetricMapsInsertion

			logFmt(mrpt::utils::LVL_INFO,"[LSLAM_proc_msg_AA] areasDelayedMetricMapsInsertion took %f ms\n", tictac.Tac()*1000 );
		}

		if (0)
		{
			std::lock_guard<std::mutex>  lock(m_map_cs );
			utils::CStringList s;
			m_map.dumpAsText(s);
			s.saveToFile( format("%s/HMAP_txt/HMAP_%05i_after.txt",m_options.LOG_OUTPUT_DIR.c_str(), DEBUG_STEP ) );
			logFmt(mrpt::utils::LVL_INFO,"[LSLAM_proc_msg_AA] Saved HMAP_%05i_after.txt\n",DEBUG_STEP);
		}
		if (0)
		{
			utils::CStringList s;
			LMH->dumpAsText(s);
			s.saveToFile( format("%s/HMAP_txt/HMAP_%05i_LMH_after.txt",m_options.LOG_OUTPUT_DIR.c_str(), DEBUG_STEP ) );
			logFmt(mrpt::utils::LVL_INFO,"[LSLAM_proc_msg_AA] Saved HMAP_%05i_LMH_after.txt\n",DEBUG_STEP);
		}

		logFmt(mrpt::utils::LVL_INFO,"[LSLAM_proc_msg_AA] Msg from AA took %f ms                      ]\n", tictac.Tac()*1000 );

		MRPT_END
}


/*---------------------------------------------------------------
					LSLAM_process_message_from_TBI
  ---------------------------------------------------------------*/
void CHMTSLAM::LSLAM_process_message_from_TBI( const TMessageLSLAMfromTBI &myMsg )
{
	MRPT_START

	CTicTac    tictac;
	tictac.Tic();
	logFmt(mrpt::utils::LVL_INFO,"[LSLAM_proc_msg_TBI] Beginning of Msg from TBI processing...              [\n" );

	// In case of multiple areas involved in a TLC, we need a mapping from the old areaIDs to the new ones:
	std::map<CHMHMapNode::TNodeID,CHMHMapNode::TNodeID>  alreadyClosedLoops;

	for (map< CHMHMapNode::TNodeID, TMessageLSLAMfromTBI::TBI_info >::const_iterator candidate = myMsg.loopClosureData.begin();candidate != myMsg.loopClosureData.end();++candidate)
	{
		logFmt(mrpt::utils::LVL_INFO,"[LSLAM_proc_msg_TBI] Processing TLC of areas: %u <-> %u...  \n",(unsigned)myMsg.cur_area, (unsigned)candidate->first );

		// Check if the area has already been merged:
		CHMHMapNode::TNodeID  currentArea = myMsg.cur_area;
		if (alreadyClosedLoops.find(myMsg.cur_area)!=alreadyClosedLoops.end())
		{
			currentArea = alreadyClosedLoops[myMsg.cur_area];
			cout << "[LSLAM_proc_msg_TBI] Using " << myMsg.cur_area << " -> " <<  currentArea  << "  due to area being already merged." << endl;
		}

		// Get pose PDF according to HMAP
		// -----------------------------------------
		CPose3DPDFParticles pdfPartsHMap;
		m_map.computeCoordinatesTransformationBetweenNodes(
			currentArea,			// Pose of "candidate->first" as seen from "currentArea" (The order is critical!!)
			candidate->first,
			pdfPartsHMap,
			myMsg.hypothesisID,
			100,
			0.10f,DEG2RAD(1.0f)  // Extra noise in each "arc"
			);

		CPose3DPDFGaussian	pdfDeltaMap;
		pdfDeltaMap.copyFrom(pdfPartsHMap);

		// Increase the uncertainty to avoid too understimated covariances and make the chi-test fail:
		pdfDeltaMap.cov(0,0) += square(1.0);
		pdfDeltaMap.cov(1,1) += square(1.0);
		pdfDeltaMap.cov(2,2) += square(1.0);
		pdfDeltaMap.cov(3,3) += square(DEG2RAD(5));
		pdfDeltaMap.cov(4,4) += square(DEG2RAD(5));
		pdfDeltaMap.cov(5,5) += square(DEG2RAD(5));

		cout << "[LSLAM_proc_msg_TBI] HMap_delta=" << pdfDeltaMap.mean << " std_x=" << sqrt(pdfDeltaMap.cov(0,0)) <<" std_y=" << sqrt(pdfDeltaMap.cov(1,1)) << endl;

		// Get pose PDF according to TLC detector:
		//  It's a SOG, so we should make an ordered list with each Gaussian mode
		//   and its probability/compatibility according to the metric information:
		// -------------------------------------------------------------------------
		ASSERT_(!candidate->second.delta_new_cur.empty());
		const double chi2_thres = mrpt::math::chi2inv(0.999, CPose3DPDFGaussian::state_length );

		map<double,CPose3DPDFGaussian>  lstModesAndCompats;  // first=log(e^-0.5*maha_dist)+log(likelihood); The list only contains those chi2 compatible

		for (CPose3DPDFSOG::const_iterator itSOG=candidate->second.delta_new_cur.begin();itSOG!=candidate->second.delta_new_cur.end();++itSOG)
		{
			const CPose3DPDFGaussian	&pdfDelta = itSOG->val;

			cout << "[LSLAM_proc_msg_TBI]  TLC_delta=" << pdfDelta.mean << " std_x=" << sqrt(pdfDelta.cov(0,0)) <<" std_y=" << sqrt(pdfDelta.cov(1,1)) <<" std_phi=" << RAD2DEG(sqrt(pdfDelta.cov(3,3))) << endl;

			// Perform chi2 test (with Mahalanobis distance):
			// ------------------------------------------------
			const double mahaDist2 = square( pdfDeltaMap.mahalanobisDistanceTo(pdfDelta) );
			cout << "[LSLAM_proc_msg_TBI] maha_dist = "  << mahaDist2 << endl;

			if (mahaDist2<chi2_thres)
			{
				const double log_lik = itSOG->log_w - 0.5*mahaDist2;
				lstModesAndCompats[ log_lik ] = itSOG->val;
				cout << "[LSLAM_proc_msg_TBI] Added to list of candidates: log(overall_lik)= "  << log_lik << endl;
			}
		} // for each SOG mode

		// Any good TLC candidate?
		if (!lstModesAndCompats.empty())
		{
			const CPose3DPDFGaussian &pdfDelta = lstModesAndCompats.rbegin()->second;

			mrpt::system::pause();

			// --------------------------------------------------------
			// Two options here:
			//  1) Create a new LMH for each acceptable possibility
			//  2) Just keep the most likely one (***** CHOICE, FOR NOW!!! *****)
			// --------------------------------------------------------
			static CTicTac  tictac;
			logFmt(mrpt::utils::LVL_INFO,"[LSLAM_proc_msg_TBI] Accepting TLC of areas: %u <-> %u  with an overall log(lik)=%f  \n",(unsigned)currentArea, (unsigned)candidate->first,lstModesAndCompats.rbegin()->first );

			tictac.Tic();
			this->perform_TLC(
				m_LMHs[myMsg.hypothesisID],
				currentArea,   // Area in the LMH
				candidate->first, // External area
				pdfDelta );
			logFmt(mrpt::utils::LVL_INFO,"[LSLAM_proc_msg_TBI] TLC of areas %u <-> %u  - DONE in %.03f ms\n",(unsigned)currentArea, (unsigned)candidate->first,1e3*tictac.Tac() );

			// The old area "myMsg.cur_area" is now "candidate->first"
			alreadyClosedLoops[myMsg.cur_area] = candidate->first;

		} // end there is any good TLC candidate


	} // end for each candidate

	logFmt(mrpt::utils::LVL_INFO,"[LSLAM_proc_msg_TBI] Msg from TBI took %f ms                      ]\n", tictac.Tac()*1000 );

	MRPT_END
}<|MERGE_RESOLUTION|>--- conflicted
+++ resolved
@@ -733,13 +733,8 @@
 
 								if (!arcDeltaIsInverted)
 								{  // arc: b->c
-<<<<<<< HEAD
 									newArc->m_annotations.set(ARC_ANNOTATION_DELTA, CPose3DPDFGaussian::Ptr( new CPose3DPDFGaussian(Delta_b_c) ),LMH->m_ID );
-									MRPT_LOG_DEBUG_STREAM << "[LSLAM_proc_msg_AA] Setting arc " << nodeB->getID() << " -> " << node_c->getID() << " : " << Delta_b_c.mean << " cov = " << Delta_b_c.cov.inMatlabFormat() << endl;
-=======
-									newArc->m_annotations.set(ARC_ANNOTATION_DELTA, CPose3DPDFGaussianPtr( new CPose3DPDFGaussian(Delta_b_c) ),LMH->m_ID );
 									MRPT_LOG_DEBUG_STREAM( "[LSLAM_proc_msg_AA] Setting arc " << nodeB->getID() << " -> " << node_c->getID() << " : " << Delta_b_c.mean << " cov = " << Delta_b_c.cov.inMatlabFormat() << endl);
->>>>>>> ca944368
 									newArc->m_annotations.setElemental(ARC_ANNOTATION_DELTA_SRC_POSEID, refPoseAt_b ,LMH->m_ID );
 									newArc->m_annotations.setElemental(ARC_ANNOTATION_DELTA_TRG_POSEID, refPoseAt_c ,LMH->m_ID );
 								}
@@ -748,13 +743,8 @@
 									CPose3DPDFGaussian Delta_b_c_inv;
 									Delta_b_c.inverse( Delta_b_c_inv );
 
-<<<<<<< HEAD
-									MRPT_LOG_DEBUG_STREAM << "[LSLAM_proc_msg_AA] Setting arc " << nodeB->getID() << " <- " << node_c->getID() << " : " << Delta_b_c_inv.mean << " cov = " << Delta_b_c_inv.cov.inMatlabFormat() << endl;
+									MRPT_LOG_DEBUG_STREAM( "[LSLAM_proc_msg_AA] Setting arc " << nodeB->getID() << " <- " << node_c->getID() << " : " << Delta_b_c_inv.mean << " cov = " << Delta_b_c_inv.cov.inMatlabFormat() << endl);
 									newArc->m_annotations.set(ARC_ANNOTATION_DELTA,CPose3DPDFGaussian::Ptr( new CPose3DPDFGaussian(Delta_b_c_inv)),LMH->m_ID );
-=======
-									MRPT_LOG_DEBUG_STREAM( "[LSLAM_proc_msg_AA] Setting arc " << nodeB->getID() << " <- " << node_c->getID() << " : " << Delta_b_c_inv.mean << " cov = " << Delta_b_c_inv.cov.inMatlabFormat() << endl);
-									newArc->m_annotations.set(ARC_ANNOTATION_DELTA,CPose3DPDFGaussianPtr( new CPose3DPDFGaussian(Delta_b_c_inv)),LMH->m_ID );
->>>>>>> ca944368
 									newArc->m_annotations.setElemental(ARC_ANNOTATION_DELTA_SRC_POSEID, refPoseAt_c ,LMH->m_ID );
 									newArc->m_annotations.setElemental(ARC_ANNOTATION_DELTA_TRG_POSEID, refPoseAt_b ,LMH->m_ID );
 								}
@@ -1138,13 +1128,8 @@
 				// Add data to arc:
 				if (!arcDeltaIsInverted)
 				{
-<<<<<<< HEAD
-					MRPT_LOG_DEBUG_STREAM<< "[LSLAM_proc_msg_AA] Updating int. arc " << area_a_ID << " -> " << area_b_ID << " : " << relPoseGauss.mean << " cov = " << relPoseGauss.cov.inMatlabFormat() << endl;
+					MRPT_LOG_DEBUG_STREAM( "[LSLAM_proc_msg_AA] Updating int. arc " << area_a_ID << " -> " << area_b_ID << " : " << relPoseGauss.mean << " cov = " << relPoseGauss.cov.inMatlabFormat() << endl);
 					newArc->m_annotations.set(ARC_ANNOTATION_DELTA, CPose3DPDFGaussian::Ptr(new CPose3DPDFGaussian(relPoseGauss)),LMH->m_ID );
-=======
-					MRPT_LOG_DEBUG_STREAM( "[LSLAM_proc_msg_AA] Updating int. arc " << area_a_ID << " -> " << area_b_ID << " : " << relPoseGauss.mean << " cov = " << relPoseGauss.cov.inMatlabFormat() << endl);
-					newArc->m_annotations.set(ARC_ANNOTATION_DELTA, CPose3DPDFGaussianPtr(new CPose3DPDFGaussian(relPoseGauss)),LMH->m_ID );
->>>>>>> ca944368
 					newArc->m_annotations.setElemental(ARC_ANNOTATION_DELTA_SRC_POSEID, area_a_poseID_src ,LMH->m_ID );
 					newArc->m_annotations.setElemental(ARC_ANNOTATION_DELTA_TRG_POSEID, area_b_poseID_trg ,LMH->m_ID );
 				}
@@ -1153,13 +1138,8 @@
 					CPose3DPDFGaussian	relPoseInv;
 					relPoseGauss.inverse(relPoseInv);
 
-<<<<<<< HEAD
-					MRPT_LOG_DEBUG_STREAM<< "[LSLAM_proc_msg_AA] Updating int. arc " << area_a_ID << " <- " << area_b_ID << " : " << relPoseInv.mean << " cov = " << relPoseInv.cov.inMatlabFormat() << endl;
+					MRPT_LOG_DEBUG_STREAM( "[LSLAM_proc_msg_AA] Updating int. arc " << area_a_ID << " <- " << area_b_ID << " : " << relPoseInv.mean << " cov = " << relPoseInv.cov.inMatlabFormat() << endl);
 					newArc->m_annotations.set(ARC_ANNOTATION_DELTA,CPose3DPDFGaussian::Ptr( new CPose3DPDFGaussian(relPoseInv)),LMH->m_ID );
-=======
-					MRPT_LOG_DEBUG_STREAM( "[LSLAM_proc_msg_AA] Updating int. arc " << area_a_ID << " <- " << area_b_ID << " : " << relPoseInv.mean << " cov = " << relPoseInv.cov.inMatlabFormat() << endl);
-					newArc->m_annotations.set(ARC_ANNOTATION_DELTA,CPose3DPDFGaussianPtr( new CPose3DPDFGaussian(relPoseInv)),LMH->m_ID );
->>>>>>> ca944368
 
 					newArc->m_annotations.setElemental(ARC_ANNOTATION_DELTA_SRC_POSEID, area_b_poseID_trg,LMH->m_ID );
 					newArc->m_annotations.setElemental(ARC_ANNOTATION_DELTA_TRG_POSEID, area_a_poseID_src,LMH->m_ID );
