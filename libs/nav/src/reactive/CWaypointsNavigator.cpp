--- conflicted
+++ resolved
@@ -32,23 +32,8 @@
 	return s;
 }
 
-<<<<<<< HEAD
 bool CWaypointsNavigator::TNavigationParamsWaypoints::isEqual(
 	const CAbstractNavigator::TNavigationParamsBase& rhs) const
-=======
-bool CWaypointsNavigator::TNavigationParamsWaypoints::isEqual(const CAbstractNavigator::TNavigationParamsBase& rhs) const
-{
-	auto o = dynamic_cast<const CWaypointsNavigator::TNavigationParamsWaypoints*>(&rhs);
-	return o!=nullptr &&
-		CAbstractNavigator::TNavigationParams::isEqual(rhs) &&
-		multiple_targets == o->multiple_targets;
-}
-
-CWaypointsNavigator::CWaypointsNavigator(CRobot2NavInterface &robot_if) :
-	CAbstractNavigator(robot_if),
-	m_was_aligning(false),
-	m_is_aligning(false)
->>>>>>> bef6004a
 {
 	auto o =
 		dynamic_cast<const CWaypointsNavigator::TNavigationParamsWaypoints*>(
@@ -129,14 +114,7 @@
 		TWaypointStatusSequence& wps =
 			m_waypoint_nav_status;  // shortcut to save typing
 
-<<<<<<< HEAD
 		if (wps.waypoints.empty() || wps.final_goal_reached)
-=======
-		mrpt::math::TSegment2D robot_move_seg;
-		robot_move_seg.point1.x = m_curPoseVel.pose.x;
-		robot_move_seg.point1.y = m_curPoseVel.pose.y;
-		if (wps.last_robot_pose.x==TWaypoint::INVALID_NUM)
->>>>>>> bef6004a
 		{
 			// No nav request is pending or it was canceled
 		}
@@ -267,21 +245,6 @@
 					}
 				}
 			}
-<<<<<<< HEAD
-=======
-		}
-
-		// 2) More advanced policy: if available, use children class methods to decide
-		//     which is the best candidate for the next waypoint, if we can skip current one:
-		if (!wps.final_goal_reached &&
-			wps.waypoint_index_current_goal >= 0 &&
-			wps.waypoints[wps.waypoint_index_current_goal].allow_skip
-			)
-		{
-			const mrpt::poses::CPose2D robot_pose(m_curPoseVel.pose);
-			int most_advanced_wp = wps.waypoint_index_current_goal;
-			const int most_advanced_wp_at_begin = most_advanced_wp;
->>>>>>> bef6004a
 
 			// 2) More advanced policy: if available, use children class methods
 			// to decide
@@ -316,7 +279,6 @@
 					const bool is_reachable =
 						this->impl_waypoint_is_reachable(wp_local_wrt_robot);
 
-<<<<<<< HEAD
 					if (is_reachable)
 					{
 						// Robustness filter: only skip to a future waypoint if
@@ -328,13 +290,6 @@
 						{
 							most_advanced_wp = idx;
 						}
-=======
-				if (is_reachable) {
-					// Robustness filter: only skip to a future waypoint if it is seen as "reachable" during
-					// a given number of timesteps:
-					if (++wps.waypoints[idx].counter_seen_reachable > params_waypoints_navigator.min_timesteps_confirm_skip_waypoints) {
-						most_advanced_wp = idx;
->>>>>>> bef6004a
 					}
 
 					// Is allowed to skip it?
@@ -365,29 +320,10 @@
 			if (wps.waypoint_index_current_goal < 0)
 				wps.waypoint_index_current_goal = 0;
 
-<<<<<<< HEAD
 			// 3) Should I request a new (single target) navigation command?
 			//    Only if the temporary goal changed:
 			if (wps.waypoint_index_current_goal >= 0 &&
 				prev_wp_index != wps.waypoint_index_current_goal)
-=======
-		// 3) Should I request a new (single target) navigation command?
-		//    Only if the temporary goal changed:
-		if (wps.waypoint_index_current_goal>=0 && prev_wp_index!=wps.waypoint_index_current_goal)
-		{
-			ASSERT_( wps.waypoint_index_current_goal < int(wps.waypoints.size()) );
-			ASSERT_( params_waypoints_navigator.multitarget_look_ahead>=0);
-
-			// Notify we have a new "current waypoint"
-			m_robot.sendNewWaypointTargetEvent(wps.waypoint_index_current_goal);
-
-			// Send the current targets + "multitarget_look_ahead" additional ones to help the local planner.
-			CWaypointsNavigator::TNavigationParamsWaypoints nav_cmd;
-
-			// Check skippable flag while traversing from current wp forward "multitarget_look_ahead" steps:
-			int wp_last_idx = wps.waypoint_index_current_goal;
-			for (int nstep = 0; wp_last_idx<int(wps.waypoints.size()) - 1 && nstep < params_waypoints_navigator.multitarget_look_ahead; ++nstep)
->>>>>>> bef6004a
 			{
 				ASSERT_(
 					wps.waypoint_index_current_goal <
