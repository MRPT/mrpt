--- conflicted
+++ resolved
@@ -68,15 +68,7 @@
 
 		/** @name Virtual interface of each PTG implementation
 		 *  @{ */
-
-<<<<<<< HEAD
-		virtual std::string getDescription() const = 0 ; //!< Gets a short textual description of the PTG and its parameters 
-=======
-		/** See docs of derived classes for additional parameters to those in setParamsCommon() */
-		virtual void setParams(const mrpt::utils::CConfigFileBase &cfg,const std::string &sSection,  const std::string &sKeyPrefix) = 0;
-
 		virtual std::string getDescription() const = 0 ; //!< Gets a short textual description of the PTG and its parameters
->>>>>>> 5ebea701
 
 		/** Must be called after setting all PTG parameters and before requesting converting obstacles to TP-Space, inverseMap_WS2TP(), etc. */
 		virtual void initialize(const std::string & cacheFilename = std::string(), const bool verbose = true) = 0;
