/* +---------------------------------------------------------------------------+
   |                     Mobile Robot Programming Toolkit (MRPT)               |
   |                          http://www.mrpt.org/                             |
   |                                                                           |
   | Copyright (c) 2005-2017, Individual contributors, see AUTHORS file        |
   | See: http://www.mrpt.org/Authors - All rights reserved.                   |
   | Released under BSD License. See details in http://www.mrpt.org/License    |
   +---------------------------------------------------------------------------+ */
#pragma once

#include <mrpt/math/wrap2pi.h>
#include <mrpt/utils/CSerializable.h>
#include <mrpt/utils/round.h>
#include <mrpt/utils/CConfigFileBase.h>
#include <mrpt/utils/CLoadableOptions.h>
#include <mrpt/math/CPolygon.h>
#include <mrpt/utils/mrpt_stdint.h>    // compiler-independent version of "stdint.h"
#include <mrpt/nav/link_pragmas.h>
#include <mrpt/nav/holonomic/ClearanceDiagram.h>
#include <mrpt/poses/CPose2D.h>
#include <mrpt/kinematics/CVehicleVelCmd.h>
#include <mrpt/otherlibs/stlplus/smart_ptr.hpp>  // STL+ library

namespace mrpt { namespace opengl { class CSetOfLines; } }

namespace mrpt
{
namespace nav
{

	/** Defines behaviors for where there is an obstacle *inside* the robot shape right at the beginning of a PTG trajectory.
	  *\ingroup nav_tpspace
	  * \sa Used in CParameterizedTrajectoryGenerator::COLLISION_BEHAVIOR
	  */
	enum PTG_collision_behavior_t {
		COLL_BEH_BACK_AWAY = 0,    //!< Favor getting back from too-close (almost collision) obstacles.
		COLL_BEH_STOP              //!< Totally dissallow any movement if there is any too-close (almost collision) obstacles.
	};

	/** \defgroup nav_tpspace TP-Space and PTG classes
	  * \ingroup mrpt_nav_grp
	  */
	DEFINE_SERIALIZABLE_PRE_CUSTOM_BASE_LINKAGE(CParameterizedTrajectoryGenerator, mrpt::utils::CSerializable, NAV_IMPEXP)

	/** This is the base class for any user-defined PTG.
	 *  There is a class factory interface in CParameterizedTrajectoryGenerator::CreatePTG.
	 *
	 * Papers:
	 *  - J.L. Blanco, J. Gonzalez-Jimenez, J.A. Fernandez-Madrigal, "Extending Obstacle Avoidance Methods through Multiple Parameter-Space Transformations", Autonomous Robots, vol. 24, no. 1, 2008. http://ingmec.ual.es/~jlblanco/papers/blanco2008eoa_DRAFT.pdf
	 *
	 * Changes history:
	 *	- 30/JUN/2004: Creation (JLBC)
	 *	- 16/SEP/2004: Totally redesigned.
	 *	- 15/SEP/2005: Totally rewritten again, for integration into MRPT Applications Repository.
	 *	- 19/JUL/2009: Simplified to use only STL data types, and created the class factory interface.
	 *	- MAY/2016: Refactored into CParameterizedTrajectoryGenerator, CPTG_DiffDrive_CollisionGridBased, PTG classes renamed.
	 *
	 *  \ingroup nav_tpspace
	 */
	class NAV_IMPEXP CParameterizedTrajectoryGenerator : 
		public mrpt::utils::CSerializable,
		public mrpt::utils::CLoadableOptions
	{
		DEFINE_VIRTUAL_SERIALIZABLE(CParameterizedTrajectoryGenerator)
	public:
		CParameterizedTrajectoryGenerator(); //!< Default ctor. Must call `loadFromConfigFile()` before initialization
		virtual ~CParameterizedTrajectoryGenerator() //!<  Destructor 

		{ }

		/** The class factory for creating a PTG from a list of parameters in a section of a given config file (physical file or in memory).
		  *  Possible parameters are:
		  *	  - Those explained in CParameterizedTrajectoryGenerator::loadFromConfigFile()
		  *	  - Those explained in the specific PTG being created (see list of derived classes)
		  *
		  * `ptgClassName` can be any PTG class name which has been registered as any other
		  * mrpt::utils::CSerializable class.
		  *
		  * \exception std::logic_error On invalid or missing parameters.
		  */
		static CParameterizedTrajectoryGenerator * CreatePTG(const std::string &ptgClassName, const mrpt::utils::CConfigFileBase &cfg,const std::string &sSection,  const std::string &sKeyPrefix);

		/** @name Virtual interface of each PTG implementation
		 *  @{ */
		virtual std::string getDescription() const = 0 ; //!< Gets a short textual description of the PTG and its parameters

	protected:
		/** Must be called after setting all PTG parameters and before requesting converting obstacles to TP-Space, inverseMap_WS2TP(), etc. */
		virtual void internal_initialize(const std::string & cacheFilename = std::string(), const bool verbose = true) = 0;
		/** This must be called to de-initialize the PTG if some parameter is to be changed. After changing it, call initialize again */
		virtual void internal_deinitialize() = 0;
	public:

		/** Computes the closest (alpha,d) TP coordinates of the trajectory point closest to the Workspace (WS) 
		 *   Cartesian coordinates (x,y), relative to the current robot frame.
		  * \param[in] x X coordinate of the query point, relative to the robot frame.
		  * \param[in] y Y coordinate of the query point, relative to the robot frame.
		  * \param[out] out_k Trajectory parameter index (discretized alpha value, 0-based index).
		  * \param[out] out_d Trajectory distance, normalized such that D_max becomes 1.
		  *
		  * \return true if the distance between (x,y) and the actual trajectory point is below the given tolerance (in meters).
		  */
		virtual bool inverseMap_WS2TP(double x, double y, int &out_k, double &out_normalized_d, double tolerance_dist = 0.10) const = 0;

		/** Returns the same than inverseMap_WS2TP() but without any additional cost. The default implementation
		  * just calls inverseMap_WS2TP() and discards (k,d). */
		virtual bool PTG_IsIntoDomain(double x, double y ) const {
			int k; double d;
			return inverseMap_WS2TP(x,y,k,d);
		}

		/** Returns true if a given TP-Space point maps to a unique point in Workspace, and viceversa. Default implementation returns `true`. */
		virtual bool isBijectiveAt(uint16_t k, uint32_t step) const { return true; }

		/** Converts a discretized "alpha" value into a feasible motion command or action. See derived classes for the meaning of these actions */
		virtual mrpt::kinematics::CVehicleVelCmdPtr directionToMotionCommand( uint16_t k ) const = 0;

		/** Returns an empty kinematic velocity command object of the type supported by this PTG. 
		  * Can be queried to determine the expected kinematic interface of the PTG.  */
		virtual mrpt::kinematics::CVehicleVelCmdPtr getSupportedKinematicVelocityCommand() const = 0;

		/** Callback whenever we have new info about the velocity state of the robot right now. May be used by some PTGs and discarded by others.
		  * \param[in] curVelLocal The current robot velocities in the local frame of reference (+X: forwards, omega: clockwise rotation) */
		virtual void updateCurrentRobotVel(const mrpt::math::TTwist2D &curVelLocal) = 0;

		virtual void setRefDistance(const double refDist) { refDistance=refDist; }

		/** Access path `k` ([0,N-1]=>[-pi,pi] in alpha): number of discrete "steps" along the trajectory.
		  * May be actual steps from a numerical integration or an arbitrary small length for analytical PTGs.
		  * \sa getAlphaValuesCount() */
		virtual size_t getPathStepCount(uint16_t k) const = 0;

		/** Access path `k` ([0,N-1]=>[-pi,pi] in alpha): pose of the vehicle at discrete step `step`.
		  * \sa getPathStepCount(), getAlphaValuesCount() */
		virtual void getPathPose(uint16_t k, uint32_t step, mrpt::math::TPose2D &p) const = 0;

		/** Access path `k` ([0,N-1]=>[-pi,pi] in alpha): traversed distance at discrete step `step`.
		  * \return Distance in pseudometers (real distance, NOT normalized to [0,1] for [0,refDist])
		  * \sa getPathStepCount(), getAlphaValuesCount() */
		virtual double getPathDist(uint16_t k, uint32_t step) const = 0;

		/** Returns the duration (in seconds) of each "step"
		* \sa getPathStepCount() */
		virtual double getPathStepDuration() const = 0;

		/** Returns the maximum linear velocity expected from this PTG [m/s] */
		virtual double getMaxLinVel() const = 0;
		/** Returns the maximum angular velocity expected from this PTG [rad/s] */
		virtual double getMaxAngVel() const = 0;

		/** Access path `k` ([0,N-1]=>[-pi,pi] in alpha): largest step count for which the traversed distance is < `dist`
		  * \param[in] dist Distance in pseudometers (real distance, NOT normalized to [0,1] for [0,refDist])
		  * \return false if no step fulfills the condition for the given trajectory `k` (e.g. out of reference distance).
		  * Note that, anyway, the maximum distance (closest point) is returned in `out_step`.
		  * \sa getPathStepCount(), getAlphaValuesCount() */
		virtual bool getPathStepForDist(uint16_t k, double dist, uint32_t &out_step) const = 0;

		/** Updates the radial map of closest TP-Obstacles given a single obstacle point at (ox,oy)
		  * \param [in,out] tp_obstacles A vector of length `getAlphaValuesCount()`, initialized with `initTPObstacles()` (collision-free ranges, in "pseudometers", un-normalized).
		  * \param [in] ox Obstacle point (X), relative coordinates wrt origin of the PTG.
		  * \param [in] oy Obstacle point (Y), relative coordinates wrt origin of the PTG.
		  * \note The length of tp_obstacles is not checked for efficiency since this method is potentially called thousands of times per
		  *  navigation timestap, so it is left to the user responsibility to provide a valid buffer.
		  * \note `tp_obstacles` must be initialized with initTPObstacle() before call.
		  */
		virtual void updateTPObstacle(double ox, double oy, std::vector<double> &tp_obstacles) const = 0;

		/** Like updateTPObstacle() but for one direction only (`k`) in TP-Space. `tp_obstacle_k` must be initialized with initTPObstacleSingle() before call (collision-free ranges, in "pseudometers", un-normalized). */
		virtual void updateTPObstacleSingle(double ox, double oy, uint16_t k, double &tp_obstacle_k) const = 0;

		/** Loads a set of default parameters into the PTG. Users normally will call `loadFromConfigFile()` instead, this method is provided 
		  * exclusively for the PTG-configurator tool. */
		virtual void loadDefaultParams();

		/** Returns true if it is possible to stop sending velocity commands to the robot and, still, the 
		  * robot controller will be able to keep following the last sent trajectory ("NOP" velocity commands). 
		  * Default implementation returns "false". */
		virtual bool supportVelCmdNOP() const;

		/** Only for PTGs supporting supportVelCmdNOP(): this is the maximum time (in seconds) for which the path
		  * can be followed without re-issuing a new velcmd. Note that this is only an absolute maximum duration, 
		  * navigation implementations will check for many other conditions. Default method in the base virtual class returns 0. 
		  * \param path_k Queried path `k` index  [0,N-1] */
		virtual double maxTimeInVelCmdNOP(int path_k) const;

		/** Returns the actual distance (in meters) of the path, discounting possible circular loops of the path (e.g. if it comes back to the origin). 
		  * Default: refDistance */
		virtual double getActualUnloopedPathLength(uint16_t k) const { return this->refDistance; }

		/** Query the PTG for the relative priority factor (0,1) of this PTG, in comparison to others, if the k-th path is to be selected. */
		virtual double evalPathRelativePriority(uint16_t k, double target_distance) const { return 1.0; }

		/** Returns an approximation of the robot radius. */
		virtual double getMaxRobotRadius() const = 0;
		/** Returns true if the point lies within the robot shape. */
		virtual bool isPointInsideRobotShape(const double x, const double y) const = 0;

		/** Evals the clearance from an obstacle (ox,oy) in coordinates relative to the robot center. Zero or negative means collision. */
		virtual double evalClearanceToRobotShape(const double ox, const double oy) const = 0;

		/** @} */  // --- end of virtual methods

		static std::string OUTPUT_DEBUG_PATH_PREFIX; //!< The path used as defaul output in, for example, debugDumpInFiles. (Default="./reactivenav.logs/")

		/** Must be called after setting all PTG parameters and before requesting converting obstacles to TP-Space, inverseMap_WS2TP(), etc. */
		void initialize(const std::string & cacheFilename = std::string(), const bool verbose = true);
		/** This must be called to de-initialize the PTG if some parameter is to be changed. After changing it, call initialize again */
		void deinitialize();
		/** Returns true if `initialize()` has been called and there was no errors, so the PTG is ready to be queried for paths, obstacles, etc. */
		bool isInitialized() const;

		/** Get the number of different, discrete paths in this family */
		uint16_t getAlphaValuesCount() const { return m_alphaValuesCount; }
		/** Get the number of different, discrete paths in this family */
		uint16_t getPathCount() const { return m_alphaValuesCount; }

		/** Alpha value for the discrete corresponding value \sa alpha2index */
		double index2alpha(uint16_t k) const;
		static double index2alpha(uint16_t k, const unsigned int num_paths);

		/** Discrete index value for the corresponding alpha value \sa index2alpha */
		uint16_t alpha2index( double alpha ) const;
		static uint16_t alpha2index(double alpha, const unsigned int num_paths);

		inline double getRefDistance() const { return refDistance; }

		/** Resizes and populates the initial appropriate contents in a vector of tp-obstacles (collision-free ranges, in "pseudometers", un-normalized). \sa updateTPObstacle()  */
		void initTPObstacles(std::vector<double> &TP_Obstacles) const;
		void initTPObstacleSingle(uint16_t k, double &TP_Obstacle_k) const;

		/** When used in path planning, a multiplying factor (default=1.0) for the scores for this PTG. Assign values <1 to PTGs with low priority. */
		double getScorePriority() const { return m_score_priority; }
		void setScorePriorty(double prior) { m_score_priority = prior; }

		double getClearanceStepCount() const { return m_clearance_num_points; }
		void setClearanceStepCount(const double res) { m_clearance_num_points = res; }

		/** Returns the representation of one trajectory of this PTG as a 3D OpenGL object (a simple curved line).
		  * \param[in] k The 0-based index of the selected trajectory (discrete "alpha" parameter).
		  * \param[out] gl_obj Output object.
		  * \param[in] decimate_distance Minimum distance between path points (in meters).
		  * \param[in] max_path_distance If >=0, cut the path at this distance (in meters).
		  */
		virtual void renderPathAsSimpleLine(const uint16_t k,mrpt::opengl::CSetOfLines &gl_obj,const double decimate_distance = 0.1,const double max_path_distance = -1.0) const;

		/** Dump PTG trajectories in four text files: `./reactivenav.logs/PTGs/PTG%i_{x,y,phi,d}.txt`
		  * Text files are loadable from MATLAB/Octave, and can be visualized with the script `[MRPT_DIR]/scripts/viewPTG.m` 
		  * \note The directory "./reactivenav.logs/PTGs" will be created if doesn't exist.
		  * \return false on any error writing to disk.
		  * \sa OUTPUT_DEBUG_PATH_PREFIX
		  */
		bool debugDumpInFiles(const std::string &ptg_name) const;

		/** Parameters accepted by this base class:
		 *   - `${sKeyPrefix}num_paths`: The number of different paths in this family (number of discrete `alpha` values).
		 *   - `${sKeyPrefix}ref_distance`: The maximum distance in PTGs [meters]
		 *   - `${sKeyPrefix}score_priority`: When used in path planning, a multiplying factor (default=1.0) for the scores for this PTG. Assign values <1 to PTGs with low priority.
		 */
		virtual void loadFromConfigFile(const mrpt::utils::CConfigFileBase &cfg,const std::string &sSection) MRPT_OVERRIDE;
		virtual void saveToConfigFile(mrpt::utils::CConfigFileBase &cfg,const std::string &sSection) const MRPT_OVERRIDE;


		/** Auxiliary function for rendering */
		virtual void add_robotShape_to_setOfLines(mrpt::opengl::CSetOfLines &gl_shape, const mrpt::poses::CPose2D &origin = mrpt::poses::CPose2D ()) const  = 0;

		/** Defines the behavior when there is an obstacle *inside* the robot shape right at the beginning of a PTG trajectory.
		 * Default value: COLL_BEH_BACK_AWAY
		 */
		static PTG_collision_behavior_t COLLISION_BEHAVIOR;

		void initClearanceDiagram(ClearanceDiagram & cd) const; //!< Must be called to resize a CD to its correct size, before calling updateClearance()

		/** Updates the clearance diagram given one (ox,oy) obstacle point, in coordinates relative 
		  * to the PTG path origin.
		  * \param[in,out] cd The clearance will be updated here. 
		  * \sa m_clearance_dist_resolution
		  */
		void updateClearance(const double ox, const double oy, ClearanceDiagram & cd) const;

		void updateClearancePost(ClearanceDiagram & cd, const std::vector<double> &TP_obstacles) const;
protected:
		double    refDistance;
		uint16_t  m_alphaValuesCount; //!< The number of discrete values for "alpha" between -PI and +PI.
		double    m_score_priority;
		uint16_t  m_clearance_num_points; //!< Number of steps for the piecewise-constant approximation of clearance from TPS distances [0,1] (Default=5) \sa updateClearance()

		bool      m_is_initialized;

		/** To be called by implementors of updateTPObstacle() and updateTPObstacleSingle() to
		  * honor the user settings regarding COLLISION_BEHAVIOR.
		  * \param new_tp_obs_dist The newly determiend collision-free ranges, in "pseudometers", un-normalized, for some "k" direction.
		  * \param inout_tp_obs The target where to store the new TP-Obs distance, if it fulfills the criteria determined by the collision behavior.
		  */
		void internal_TPObsDistancePostprocess(const double ox, const double oy, const double new_tp_obs_dist, double &inout_tp_obs) const;

		virtual void internal_readFromStream(mrpt::utils::CStream &in);
		virtual void internal_writeToStream(mrpt::utils::CStream &out) const;

		/** Evals the robot clearance for each robot pose along path `k`, for the real distances in
		* the key of the map<>, then keep in the map value the minimum of its current stored clearance,
		* or the computed clearance. In case of collision, clearance is zero. */
		virtual void evalClearanceSingleObstacle(const double ox, const double oy, const uint16_t k, std::map<double, double> & inout_realdist2clearance) const;

	}; // end of class
	DEFINE_SERIALIZABLE_POST_CUSTOM_BASE_LINKAGE( CParameterizedTrajectoryGenerator, mrpt::utils::CSerializable, NAV_IMPEXP )


	typedef std::vector<mrpt::nav::CParameterizedTrajectoryGenerator*>  TListPTGs;      //!< A list of PTGs (bare pointers)
	typedef std::vector<mrpt::nav::CParameterizedTrajectoryGeneratorPtr>  TListPTGPtr;  //!< A list of PTGs (smart pointers)


	/** Base class for all PTGs using a 2D polygonal robot shape model.
	 *  \ingroup nav_tpspace
	 */
	class NAV_IMPEXP CPTG_RobotShape_Polygonal : public CParameterizedTrajectoryGenerator
	{
	public:
		CPTG_RobotShape_Polygonal();
		virtual ~CPTG_RobotShape_Polygonal();

		/** @name Robot shape
		  * @{ **/
		/** Robot shape must be set before initialization, either from ctor params or via this method. */
		void setRobotShape(const mrpt::math::CPolygon & robotShape);
		const mrpt::math::CPolygon & getRobotShape() const { return m_robotShape; }
<<<<<<< HEAD
		double getMaxRobotRadius() const MRPT_OVERRIDE;
=======
		double getApproxRobotRadius() const MRPT_OVERRIDE;
		virtual double evalClearanceToRobotShape(const double ox, const double oy) const MRPT_OVERRIDE;
>>>>>>> 125bb2ed
		/** @} */
		bool isPointInsideRobotShape(const double x, const double y) const MRPT_OVERRIDE;
		void add_robotShape_to_setOfLines(mrpt::opengl::CSetOfLines &gl_shape, const mrpt::poses::CPose2D &origin = mrpt::poses::CPose2D ()) const  MRPT_OVERRIDE;
	protected:
		virtual void internal_processNewRobotShape() = 0; //!< Will be called whenever the robot shape is set / updated
		mrpt::math::CPolygon m_robotShape;
		double m_robotMaxRadius;
		void loadShapeFromConfigFile(const mrpt::utils::CConfigFileBase & source,const std::string & section);
		void saveToConfigFile(mrpt::utils::CConfigFileBase &cfg,const std::string &sSection) const MRPT_OVERRIDE;
		void internal_shape_loadFromStream(mrpt::utils::CStream &in);
		void internal_shape_saveToStream(mrpt::utils::CStream &out) const;
		/** Loads a set of default parameters; provided  exclusively for the PTG-configurator tool. */
		void loadDefaultParams() MRPT_OVERRIDE;
	};

	/** Base class for all PTGs using a 2D circular robot shape model.
	 *  \ingroup nav_tpspace
	 */
	class NAV_IMPEXP CPTG_RobotShape_Circular : public CParameterizedTrajectoryGenerator
	{
	public:
		CPTG_RobotShape_Circular();
		virtual ~CPTG_RobotShape_Circular();

		/** @name Robot shape
		  * @{ **/
		/** Robot shape must be set before initialization, either from ctor params or via this method. */
		void setRobotShapeRadius(const double robot_radius);
		double getRobotShapeRadius() const { return m_robotRadius; }
<<<<<<< HEAD
		double getMaxRobotRadius() const MRPT_OVERRIDE;
=======
		double getApproxRobotRadius() const MRPT_OVERRIDE;
		virtual double evalClearanceToRobotShape(const double ox, const double oy) const MRPT_OVERRIDE;
>>>>>>> 125bb2ed
		/** @} */
		void add_robotShape_to_setOfLines(mrpt::opengl::CSetOfLines &gl_shape, const mrpt::poses::CPose2D &origin = mrpt::poses::CPose2D ()) const  MRPT_OVERRIDE;
		bool isPointInsideRobotShape(const double x, const double y) const MRPT_OVERRIDE;
	protected:
		virtual void internal_processNewRobotShape() = 0; //!< Will be called whenever the robot shape is set / updated
		double m_robotRadius;
		void loadShapeFromConfigFile(const mrpt::utils::CConfigFileBase & source,const std::string & section);
		void saveToConfigFile(mrpt::utils::CConfigFileBase &cfg,const std::string &sSection) const MRPT_OVERRIDE;
		void internal_shape_loadFromStream(mrpt::utils::CStream &in);
		void internal_shape_saveToStream(mrpt::utils::CStream &out) const;
		/** Loads a set of default parameters; provided  exclusively for the PTG-configurator tool. */
		void loadDefaultParams() MRPT_OVERRIDE;
	};

}
}<|MERGE_RESOLUTION|>--- conflicted
+++ resolved
@@ -323,12 +323,8 @@
 		/** Robot shape must be set before initialization, either from ctor params or via this method. */
 		void setRobotShape(const mrpt::math::CPolygon & robotShape);
 		const mrpt::math::CPolygon & getRobotShape() const { return m_robotShape; }
-<<<<<<< HEAD
 		double getMaxRobotRadius() const MRPT_OVERRIDE;
-=======
-		double getApproxRobotRadius() const MRPT_OVERRIDE;
 		virtual double evalClearanceToRobotShape(const double ox, const double oy) const MRPT_OVERRIDE;
->>>>>>> 125bb2ed
 		/** @} */
 		bool isPointInsideRobotShape(const double x, const double y) const MRPT_OVERRIDE;
 		void add_robotShape_to_setOfLines(mrpt::opengl::CSetOfLines &gl_shape, const mrpt::poses::CPose2D &origin = mrpt::poses::CPose2D ()) const  MRPT_OVERRIDE;
@@ -358,12 +354,8 @@
 		/** Robot shape must be set before initialization, either from ctor params or via this method. */
 		void setRobotShapeRadius(const double robot_radius);
 		double getRobotShapeRadius() const { return m_robotRadius; }
-<<<<<<< HEAD
 		double getMaxRobotRadius() const MRPT_OVERRIDE;
-=======
-		double getApproxRobotRadius() const MRPT_OVERRIDE;
 		virtual double evalClearanceToRobotShape(const double ox, const double oy) const MRPT_OVERRIDE;
->>>>>>> 125bb2ed
 		/** @} */
 		void add_robotShape_to_setOfLines(mrpt::opengl::CSetOfLines &gl_shape, const mrpt::poses::CPose2D &origin = mrpt::poses::CPose2D ()) const  MRPT_OVERRIDE;
 		bool isPointInsideRobotShape(const double x, const double y) const MRPT_OVERRIDE;
