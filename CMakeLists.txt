# ----------------------------------------------------------------------------
# Root CMake file for the MRPT libraries and applications
#
#  Run with "cmake ." at the root directory to build the makefiles for
#   the MRPT C++ library, the samples, and the applications. Some scripts
#   for generating the documentation, etc. are also updated.
#
#  For compiling instructions for all compilers and platforms, see
#   http://www.mrpt.org/Building_and_Installing_Instructions
#
#  2007-2014, Jose Luis Blanco <jlblanco@ual.es>
#
#  NOTE: CMake can be obtained at http://www.cmake.org/
# ----------------------------------------------------------------------------

PROJECT(MRPT)

CMAKE_MINIMUM_REQUIRED(VERSION 2.6.4)

# -------------------------
#        Setup CMake
# -------------------------
#include(cmakemodules/script_init_cmake.cmake REQUIRED)		# CMake tweaks
# Allow empty endif() and such with CMake 2.4.
SET(CMAKE_ALLOW_LOOSE_LOOP_CONSTRUCTS 1)

if(COMMAND cmake_policy)
	# We don't want to mix relative and absolute paths in linker lib lists.
	cmake_policy(SET CMP0003 NEW)
	if(POLICY CMP0053)
		cmake_policy(SET CMP0053 OLD) # Simplify variable reference and escape sequence evaluation.
	endif()
	if(POLICY CMP0026)
		cmake_policy(SET CMP0026 OLD) # Allow using the LOCATION target property.
	endif()
	if(POLICY CMP0037)
		cmake_policy(SET CMP0037 OLD)  # Allow defining target "test"
	endif()
	if(POLICY CMP0043)
		cmake_policy(SET CMP0043 OLD) #  Ignore COMPILE_DEFINITIONS_<Config> properties.
	endif()

endif()
# -------------------------


include(cmakemodules/script_version_number.cmake REQUIRED)	#  Loads MRPT version number

LIST(APPEND CMAKE_MODULE_PATH "${CMAKE_SOURCE_DIR}/cmakemodules") # Directory for CMake scripts

# The root directory for all MRPT libraries/modules:
SET(MRPT_LIBS_ROOT "${CMAKE_SOURCE_DIR}/libs" CACHE INTERNAL "")  # This emulates global vars

# Windows default: lib. Debian pkgs: set from outside rules script
IF(NOT DEFINED CMAKE_INSTALL_LIBDIR)
	SET(CMAKE_INSTALL_LIBDIR "lib")
ENDIF(NOT DEFINED CMAKE_INSTALL_LIBDIR)

# ---------------------------------------------------------------------------
# Create the minimum list of libraries required by an application that
#  uses the MRPT C++ library. This must be passed to "TARGET_LINK_LIBRARIES"
# NOTE: For the compilers MSVC* & Borland most of the libraries are
#        automatically included through "#pragma"'s ;-)
# ---------------------------------------------------------------------------
SET(MRPT_LINKER_LIBS "")

# ----- Useful macros ------
include(cmakemodules/UtilsMacros.cmake REQUIRED)
include(cmakemodules/DebugMacros.cmake REQUIRED)
include(cmakemodules/FilterFileLists.cmake REQUIRED)
include(cmakemodules/MRPTPCHSupport.cmake REQUIRED)
include(cmakemodules/DeclareMRPTLib.cmake REQUIRED)
include(cmakemodules/DeclareMEXLib.cmake REQUIRED)
include(cmakemodules/DeclareAppDependencies.cmake REQUIRED)
# --------------------------

include(cmakemodules/script_detect_unix_arch.cmake REQUIRED) # Detect machine architecture, on UNIX
include(cmakemodules/script_detect_gcc.cmake REQUIRED)       # Detect GNU GCC version
include(cmakemodules/script_detect_clang.cmake REQUIRED)     # Detect clang compiler version


# ------------------------------------------
# We want libraries to be named "libXXX"
#  and "libXXX-dbg" in all compilers:
# ------------------------------------------
set(CMAKE_DEBUG_POSTFIX  "-dbg")
IF(MSVC)
	set(MRPT_LIB_PREFIX "lib")  # Libs are: "libXXX"
ENDIF(MSVC)

# In case of Makefiles if the user does not setup CMAKE_BUILD_TYPE, assume it's Release:
if (${CMAKE_GENERATOR} MATCHES ".*Makefiles")
    if("${CMAKE_BUILD_TYPE}" STREQUAL "")
        set(CMAKE_BUILD_TYPE Release)
    endif()
endif()

include(cmakemodules/script_select_app_to_build.cmake REQUIRED)		# Build (or not) some apps:

# ----------------------------------------------------------------------------
# 		CHECK FOR SYSTEM LIBRARIES, OPTIONS, ETC..
# ----------------------------------------------------------------------------

# Detect wordsize:
# -------------------------------------------
IF(CMAKE_SIZEOF_VOID_P EQUAL 8)  # Size in bytes!
	SET(CMAKE_MRPT_WORD_SIZE 64)
ELSE(CMAKE_SIZEOF_VOID_P EQUAL 8)  # Size in bytes!
	SET(CMAKE_MRPT_WORD_SIZE 32)
ENDIF(CMAKE_SIZEOF_VOID_P EQUAL 8)

# Build static or dynamic libs?
# ===================================================
# Default: dynamic libraries:
SET(BUILD_SHARED_LIBS ON CACHE BOOL "Build shared libraries (.dll/.so) instead of static ones (.lib/.a)")
IF(BUILD_SHARED_LIBS)
	SET(CMAKE_MRPT_BUILD_SHARED_LIB "#define MRPT_BUILT_AS_DLL")
	SET(CMAKE_MRPT_BUILD_SHARED_LIB_ONOFF 1)
ELSE(BUILD_SHARED_LIBS)
	SET(CMAKE_MRPT_BUILD_SHARED_LIB "/* #define MRPT_BUILT_AS_DLL */")
	SET(CMAKE_MRPT_BUILD_SHARED_LIB_ONOFF 0)
ENDIF(BUILD_SHARED_LIBS)

# Only for Unix: use pkg-config to find libraries
# ===================================================
INCLUDE(FindPkgConfig OPTIONAL)
# "QUIET" was introduced in 2.8.2 for PKG_CHECK_MODULES
if (${CMAKE_MAJOR_VERSION}.${CMAKE_MINOR_VERSION}.${CMAKE_PATCH_VERSION} VERSION_GREATER 2.8.1)
   set(_QUIET QUIET)
endif()


# Group projects in "folders"
# ===================================================
IF (CMAKE_VERSION VERSION_GREATER 2.8.0)
	SET(ENABLE_SOLUTION_FOLDERS ON CACHE BOOL "Group projects under virtual folders of the compiler IDE (e.g. VisualStudio)")
ENDIF (CMAKE_VERSION VERSION_GREATER 2.8.0)

if (ENABLE_SOLUTION_FOLDERS)
  set_property(GLOBAL PROPERTY USE_FOLDERS ON)
  set_property(GLOBAL PROPERTY PREDEFINED_TARGETS_FOLDER "CMakeTargets")
endif (ENABLE_SOLUTION_FOLDERS)


# Build the ARIA library?
SET(DEFAULT_BUILD_ARIA ON) # Default: Yes
if (${CMAKE_MRPT_KERNEL} MATCHES "GNU")   # Unless in HURD
	SET(DEFAULT_BUILD_ARIA OFF)
endif ()
# Decl option:
SET(BUILD_ARIA ${DEFAULT_BUILD_ARIA} CACHE BOOL "Build an embedded version of ActivMedia ARIA library (interface to mobile robots)")
IF(BUILD_ARIA)
	SET(CMAKE_MRPT_HAS_ARIA 1)
ELSE(BUILD_ARIA)
	SET(CMAKE_MRPT_HAS_ARIA 0)
ENDIF(BUILD_ARIA)

# Build the RoboPeak Lidar library?
SET(DEFAULT_BUILD_ROBOPEAK_LIDAR ON) # Default: Yes
if (${CMAKE_MRPT_KERNEL} MATCHES "GNU")   # Unless in HURD
	SET(DEFAULT_BUILD_ROBOPEAK_LIDAR OFF)
endif (${CMAKE_MRPT_KERNEL} MATCHES "GNU")
# Decl option:
SET(BUILD_ROBOPEAK_LIDAR ${DEFAULT_BUILD_ROBOPEAK_LIDAR} CACHE BOOL "Build an embedded version of RoboPeak LIDAR SDK (interface to low-cost lidar)")
IF(BUILD_ROBOPEAK_LIDAR)
	SET(CMAKE_MRPT_HAS_ROBOPEAK_LIDAR 1)
ELSE(BUILD_ROBOPEAK_LIDAR)
	SET(CMAKE_MRPT_HAS_ROBOPEAK_LIDAR 0)
ENDIF(BUILD_ROBOPEAK_LIDAR)

#-----------------------------------
#  Build the hardware drivers?
#-----------------------------------
SET(BUILD_HWDRIVERS ON CACHE BOOL "Build hardware drivers (library apps/lib_hwdrivers)?.")
MARK_AS_ADVANCED(BUILD_HWDRIVERS)

#-----------------------------------
#  Build with MRPT-MEX compatibility?
#-----------------------------------
SET(BUILD_MATLAB OFF CACHE BOOL "Build with compatibility options for MEX wrapper?.")

# GCC only:
# ===================================================
IF(CMAKE_COMPILER_IS_GNUCXX)
	# Enable libstdc++ parallel mode?
	SET(MRPT_ENABLE_LIBSTD_PARALLEL_MODE OFF CACHE BOOL "Enable parallel mode in libstdc++ (requires GCC 4.2.2+)")
ENDIF(CMAKE_COMPILER_IS_GNUCXX)

# Enable precompiled headers:
# ===================================================
IF(MSVC)
	SET(DEFAULT_VAL_PRECOMP_HDR ON)
ELSE(MSVC)
	SET(DEFAULT_VAL_PRECOMP_HDR OFF)
ENDIF(MSVC)

SET(MRPT_ENABLE_PRECOMPILED_HDRS ${DEFAULT_VAL_PRECOMP_HDR} CACHE BOOL "Enable precompiled headers (thru 'mrpt/LIB.h')")
MARK_AS_ADVANCED(MRPT_ENABLE_PRECOMPILED_HDRS)

# Eigen library plugins:
# ===================================================
include(cmakemodules/script_eigen.cmake REQUIRED)

# MRPT_TRY_START/END blocks
# ===================================================
SET(MRPT_HAS_STACKED_EXCEPTIONS ON CACHE BOOL "Enable MRPT_TRY_START/END blocks (disable it for speed up).")

# Optional MRPT embedded profiler:
# ===================================================
SET(MRPT_ENABLE_EMBEDDED_GLOBAL_PROFILER OFF CACHE BOOL "Enable MRPT embedded profiler.")

# ASSERT_ blocks
# ===================================================
SET(MRPT_HAS_ASSERT ON CACHE BOOL "Enable ASSERT_ statements (disable it for speed up).")

#   "Clasic" function & headers detection:
include(cmakemodules/script_detect_functions_headers.cmake REQUIRED)

# MSVC only:
# ===================================================
IF(MSVC)
	# Enable Parallel compilation?
	SET(COMPILE_IN_PARALLEL ON CACHE BOOL "Enable parallel compilation in Visual Studio")
ENDIF(MSVC)

# ----------------------------------------------------------------------------
#   Uninstall target, for "make uninstall"
# Must be invoked *before* other embedded projects so MRPT's target "uninstall" exists first
# ----------------------------------------------------------------------------
CONFIGURE_FILE(
  "${CMAKE_CURRENT_SOURCE_DIR}/parse-files/cmake_uninstall.cmake.in"
  "${CMAKE_CURRENT_BINARY_DIR}/cmake_uninstall.cmake"
  IMMEDIATE @ONLY)

ADD_CUSTOM_TARGET(uninstall
  "${CMAKE_COMMAND}" -P "${CMAKE_CURRENT_BINARY_DIR}/cmake_uninstall.cmake")

if(ENABLE_SOLUTION_FOLDERS)
	set_target_properties(uninstall PROPERTIES FOLDER "CMakeTargets")
endif(ENABLE_SOLUTION_FOLDERS)

# ----------------------------------------------------------------------------
# Other sub-scripts:
# ----------------------------------------------------------------------------
include(cmakemodules/script_gridmap_options.cmake REQUIRED)			# Enable Intel Threading Building Blocks (TBB) lib?

include(cmakemodules/script_tbb.cmake REQUIRED)         # Enable Intel Threading Building Blocks (TBB) lib?
include(cmakemodules/script_bumblebee.cmake REQUIRED)   # Support for Bumblebee stereo camera (actually: PGR Digiclops/Triclops Windows libraries)
include(cmakemodules/script_phidget.cmake REQUIRED)     # Support for phidget Interface Kit with proximity sensor device :
include(cmakemodules/script_videre_svs.cmake REQUIRED)  # Support for Videre Design stereo camera:
include(cmakemodules/script_ftdi.cmake REQUIRED)        # Check for the FTDI headers (Linux only, in win32 we use built-in header & dynamic DLL load):
include(cmakemodules/script_inotify.cmake REQUIRED)     # Check for the sys/inotify headers (Linux only, in win32 we use the equivalent API for file system monitoring):
include(cmakemodules/script_gl_glut.cmake REQUIRED)     # Check for the GL,GLUT libraries
include(cmakemodules/script_opencv.cmake REQUIRED)      # Check for the OpenCV libraries (via pkg-config, CMake, with different options)
include(cmakemodules/script_openni2.cmake REQUIRED)     # Check for the OpenNI2 library
include(cmakemodules/script_ffmpeg.cmake REQUIRED)      # Check for ffmpeg C libraries: libavcodec, libavutil, libavformat, libswscale
include(cmakemodules/script_wxwidgets.cmake REQUIRED)   # Check for wxWidgets + GL
include(cmakemodules/script_libdc1394.cmake REQUIRED)   # Check for libdc1394-2
include(cmakemodules/script_assimp.cmake REQUIRED)      # Check for system assimp lib (3D models)
include(cmakemodules/script_lib3ds.cmake REQUIRED)      # Check for system lib3ds
include(cmakemodules/script_liblas.cmake REQUIRED)      # Check for the LAS LiDAR format library
include(cmakemodules/script_libtclap.cmake REQUIRED)    # Check for system libtclap
include(cmakemodules/script_zlib.cmake REQUIRED)        # Check for zlib
include(cmakemodules/script_jpeg.cmake REQUIRED)        # Check for jpeg
include(cmakemodules/script_swissrange.cmake REQUIRED)  # Support for SWISSRANGE 3D camera:
include(cmakemodules/script_SIMD.cmake REQUIRED)        # SSE2/SSE3/... optimization options
include(cmakemodules/script_gtest.cmake REQUIRED)       # Unit testing lib
include(cmakemodules/script_clang.cmake REQUIRED)       # clang library (For UTFConvert)
include(cmakemodules/script_national_instruments.cmake REQUIRED)  # NI C library
include(cmakemodules/script_sift_hess.cmake REQUIRED)  # SIFT Hess implementation
include(cmakemodules/script_xsens.cmake REQUIRED)      # XSens Motion trackers / IMU drivers
include(cmakemodules/script_flycapture2.cmake REQUIRED)# Check for PointGreyResearch (PGR) FlyCapture2 library
include(cmakemodules/script_triclops.cmake REQUIRED)	# Check for PointGreyResearch (PGR) Triclops library
include(cmakemodules/script_duo3d.cmake REQUIRED)		# Support for DUO3D Camera
include(cmakemodules/script_matlab.cmake REQUIRED)	# Support for Matlab MEX functions generation
include(cmakemodules/script_isense.cmake REQUIRED)		# Support for INTERSENSE Sensors
include(cmakemodules/script_nite2.cmake REQUIRED)		# Check for NITE2 library
include(cmakemodules/script_yamlcpp.cmake REQUIRED)		# Check for YAMLCPP library
include(cmakemodules/script_pcap.cmake REQUIRED)        # Check for the libpcap library

# ---------------------------------------------------------------------------
#			OPTIONS
#The options for the user when using "cmakesetup" or "ccmake":
# ---------------------------------------------------------------------------
OPTION(MRPT_ALWAYS_CHECKS_DEBUG "Additional checks even in Release" "OFF")
MARK_AS_ADVANCED(FORCE MRPT_ALWAYS_CHECKS_DEBUG)
OPTION(MRPT_ALWAYS_CHECKS_DEBUG_MATRICES "Additional checks even in Release (Only in matrix classes)" "OFF")
MARK_AS_ADVANCED(FORCE MRPT_ALWAYS_CHECKS_DEBUG_MATRICES)

# ---------------------------------------------------------------------------
# Create the minimum list of libraries required by an application that
#  uses the MRPT C++ library. This must be passed to "TARGET_LINK_LIBRARIES"
# NOTE: For the compilers MSVC* & Borland most of the libraries are
#        automatically included through "#pragma"'s ;-)
# ---------------------------------------------------------------------------
IF(NOT MSVC)
	# In Linux, link against librt
	# Jerome Monceaux : 2011/03/08
	# exclude rt from apple osx linking
	IF(UNIX AND NOT APPLE)
		APPEND_MRPT_LIBS(rt)
	ENDIF(UNIX AND NOT APPLE)

	# In Windows, link against ole32 & uuid & oleaut32, etc...
	IF(MINGW)
		APPEND_MRPT_LIBS(ole32 uuid oleaut32 gdi32 winmm setupapi ws2_32)
	ENDIF(MINGW)
ENDIF(NOT MSVC)


SET(CMAKE_MRPT_HAS_GZ_STREAMS ${CMAKE_MRPT_HAS_ZLIB})   # We have gz-streams is we have zlib:

include(cmakemodules/script_kinect.cmake REQUIRED)  # Kinect support in a set of different ways
include(cmakemodules/script_pcl.cmake REQUIRED)     # PCL library
include(cmakemodules/script_suitesparse.cmake REQUIRED)     # SuiteSparse libs

# Save the basic list of libraries (without MRPT-libs):
# -------------------------------------------------------------------------------------
SET(MRPTLIB_LINKER_LIBS ${MRPT_LINKER_LIBS} ${MRPT_FFMPEG_LIBS_TO_LINK})
IF($ENV{VERBOSE})
	MESSAGE(STATUS "MRPTLIB_LINKER_LIBS: ${MRPTLIB_LINKER_LIBS}")
ENDIF($ENV{VERBOSE})

# If we are building .so libs, don't link every program to all the libs:
IF(BUILD_SHARED_LIBS)
	SET(MRPT_LINKER_LIBS "")
ENDIF(BUILD_SHARED_LIBS)

# Save the list of libraries according to the current debug/release build (gcc only)
# -------------------------------------------------------------------------------------
SET(MRPT_LINKER_LIBS_RELorDEB ${MRPT_LINKER_LIBS})

IF(CMAKE_BUILD_TYPE STREQUAL "Debug")
	SET(MRPT_LINKER_LIBS_POSTFIX "${MRPT_DEBUG_POSTFIX}")
ELSE(CMAKE_BUILD_TYPE STREQUAL "Debug")
	SET(MRPT_LINKER_LIBS_POSTFIX "")
ENDIF(CMAKE_BUILD_TYPE STREQUAL "Debug")

# Include Asian fonts in utils::CMRPTCanvas ?
SET( MRPT_HAS_ASIAN_FONTS ON CACHE BOOL "Enable Asian fonts in utils::CMRPTCanvas (increases library size).")

include(cmakemodules/script_declare_defines.cmake REQUIRED)  # Transform the variables MRPT_XXX="ON/OFF" to CMAKE_MRPT_XXX="1/0"

include(cmakemodules/script_create_config_h.cmake REQUIRED)   # Build config.h
include(cmakemodules/script_create_version_h.cmake REQUIRED)  # Build version.h

# ---------------------------------------------------------------------------
# The C++ include & link directories:
# ---------------------------------------------------------------------------
INCLUDE_DIRECTORIES(".")
INCLUDE_DIRECTORIES("${MRPT_CONFIG_FILE_INCLUDE_DIR}")

LINK_DIRECTORIES("${CMAKE_BINARY_DIR}/lib")

# Add user supplied extra options (optimization, etc...)
SET(USER_EXTRA_CPP_FLAGS "" CACHE STRING "Put extra compiler options here if desired")

# ----------------------------------------------------------------------------
# 			Set the maximum level of warnings:
# ----------------------------------------------------------------------------
SET( MRPT_EXTRA_WARNINGS ON CACHE BOOL "Enable extra warnings apart from -Wall")
MARK_AS_ADVANCED(MRPT_EXTRA_WARNINGS)

# Should be set to true for development
SET( MRPT_WARNINGS_ARE_ERRORS OFF CACHE BOOL "Treat warnings as errors")
MARK_AS_ADVANCED(MRPT_WARNINGS_ARE_ERRORS)

# Whole program optimization?
SET( MRPT_WHOLE_PROGRAM_OPTIMIZATION OFF CACHE BOOL "Flags for whole program optimization.")
MARK_AS_ADVANCED(MRPT_WHOLE_PROGRAM_OPTIMIZATION)

# Even more warnings for different compilers
IF(MRPT_EXTRA_WARNINGS)
   IF (${CMAKE_CXX_COMPILER_ID} STREQUAL "GNU" OR ${CMAKE_CXX_COMPILER_ID} STREQUAL "Clang")
      SET(CMAKE_CXX_FLAGS "${CMAKE_CXX_FLAGS} -Wreturn-type -Wextra -Wno-unused-parameter") # -Wold-style-cast  -Woverloaded-virtual
   ENDIF(${CMAKE_CXX_COMPILER_ID} STREQUAL "GNU" OR ${CMAKE_CXX_COMPILER_ID} STREQUAL "Clang")
ENDIF(MRPT_EXTRA_WARNINGS)

# Enable profiling?
SET(MRPT_ENABLE_PROFILING OFF CACHE BOOL "Enable profiling (add -g -pg in GCC/CLANG, /PROFILE in Visual C++)")

IF(MSVC)
	SET(EXTRA_CPP_FLAGS "/W3 /D _CRT_SECURE_NO_DEPRECATE /D _CRT_NONSTDC_NO_DEPRECATE")

	# "In earlier versions of Visual C++, the compiler used several discrete
	#   heaps, and each had a finite limit. Currently, the compiler dynamically
	#   grows the heaps as necessary up to a total heap size limit, and requires
	#   a fixed-size buffer only to construct precompiled headers. Consequently,
	#   the /Zm compiler option is rarely necessary."
 	# http://msdn.microsoft.com/en-us/library/bdscwf1c.aspx
	#
	#if(MSVC_VERSION LESS 1700) # <=VS 2012 (from my experience, in VS2012 this isn't needed).
		SET(EXTRA_CPP_FLAGS "${EXTRA_CPP_FLAGS} /Zm1000")
	#endif(MSVC_VERSION LESS 1700)

	# Whole program optimization
	IF(MRPT_WHOLE_PROGRAM_OPTIMIZATION)
		SET(EXTRA_CPP_FLAGS "${EXTRA_CPP_FLAGS} /GL")
		SET(CMAKE_EXE_LINKER_FLAGS "${CMAKE_EXE_LINKER_FLAGS} /LTCG ")
		SET(CMAKE_MODULE_LINKER_FLAGS "${CMAKE_MODULE_LINKER_FLAGS} /LTCG ")
		SET(CMAKE_SHARED_LINKER_FLAGS "${CMAKE_SHARED_LINKER_FLAGS} /LTCG ")
	ENDIF(MRPT_WHOLE_PROGRAM_OPTIMIZATION)

	# Remove unreferenced functions: function level linking
	SET(EXTRA_CPP_FLAGS "${EXTRA_CPP_FLAGS} /Gy")
	SET(CMAKE_C_FLAGS "${CMAKE_C_FLAGS} /W3 ")

	# SSE2 for MSVC?
	IF (CMAKE_MRPT_HAS_SSE2 AND NOT CMAKE_MRPT_WORD_SIZE EQUAL 64)
		SET(EXTRA_CPP_FLAGS "${EXTRA_CPP_FLAGS} /arch:SSE2")
	ENDIF(CMAKE_MRPT_HAS_SSE2 AND NOT CMAKE_MRPT_WORD_SIZE EQUAL 64)

	# SSE3: any flag needed?

	# Fast math:
	#SET(EXTRA_CPP_FLAGS "${EXTRA_CPP_FLAGS} /fp:fast")

	# Profiling?
	IF(MRPT_ENABLE_PROFILING)
		SET(CMAKE_EXE_LINKER_FLAGS "${CMAKE_EXE_LINKER_FLAGS} /PROFILE ")
		SET(CMAKE_MODULE_LINKER_FLAGS "${CMAKE_MODULE_LINKER_FLAGS} /PROFILE ")
	ENDIF(MRPT_ENABLE_PROFILING)
ENDIF(MSVC)

# GNU GCC options ================================
IF(CMAKE_COMPILER_IS_GNUCXX)
	# Wall & pedantic?
	#IF(APPLE)
		SET(MRPT_BUILD_GCC_PEDANTIC_DEFAULT "OFF")
<<<<<<< HEAD
	ELSE(APPLE)
		SET(MRPT_BUILD_GCC_PEDANTIC_DEFAULT "ON")



	ENDIF(APPLE)
=======
	#ELSE(APPLE)
	#	SET(MRPT_BUILD_GCC_PEDANTIC_DEFAULT "ON")
	#ENDIF(APPLE)
>>>>>>> e68206f6

	SET( MRPT_BUILD_GCC_PEDANTIC ${MRPT_BUILD_GCC_PEDANTIC_DEFAULT} CACHE BOOL "Enable pedantic error detection (with GCC only)")
	MARK_AS_ADVANCED(MRPT_BUILD_GCC_PEDANTIC)

	# High level of warnings.
	# The -Wno-long-long is required in 64bit systems when including sytem headers.
	# The -Wno-variadic-macros was needed for Eigen3, StdVector.h
 	SET(CMAKE_CXX_FLAGS "${CMAKE_CXX_FLAGS} ${CMAKE_CONFIGURE_CFLAGS} -Wall -Wno-long-long -Wno-variadic-macros")
  IF(NOT APPLE)
    # This causes the option "-Wnorite-strings" to be set on gcc-4.9 on OS X
    SET(CMAKE_CXX_FLAGS "${CMAKE_CXX_FLAGS} -Wno-write-strings")
  ENDIF(NOT APPLE)
 	SET(CMAKE_C_FLAGS "${CMAKE_C_FLAGS} ${CMAKE_CONFIGURE_CFLAGS}")

	# Use "modern" C99 ! ;-)
 	SET(CMAKE_C_FLAGS "${CMAKE_C_FLAGS} -std=c99")


	IF(MRPT_BUILD_GCC_PEDANTIC)
		SET(CMAKE_CXX_FLAGS "${CMAKE_CXX_FLAGS} -pedantic")
		# No need to be pendantic in old C files, most of them from 3rd parties anyway...
 		#SET(CMAKE_C_FLAGS "${CMAKE_C_FLAGS} -pedantic")
	ENDIF(MRPT_BUILD_GCC_PEDANTIC)

	# Enable C++11 features in GCC 4.7+
	IF (NOT CMAKE_MRPT_GCC_VERSION LESS 47)
		SET(CMAKE_CXX_FLAGS "${CMAKE_CXX_FLAGS} -std=c++11")
	ENDIF (NOT CMAKE_MRPT_GCC_VERSION LESS 47)

	# Parallel stdlibc++?
	IF(MRPT_ENABLE_LIBSTD_PARALLEL_MODE)
		SET(EXTRA_CPP_FLAGS "${EXTRA_CPP_FLAGS} -D_GLIBCXX_PARALLEL -fopenmp")
	ENDIF(MRPT_ENABLE_LIBSTD_PARALLEL_MODE)
ENDIF(CMAKE_COMPILER_IS_GNUCXX)

# CLang options ================================
if (${CMAKE_CXX_COMPILER_ID} STREQUAL "Clang")
	SET( MRPT_BUILD_CLANG_PEDANTIC OFF CACHE BOOL "Enable pedantic error detection (clang)")
	MARK_AS_ADVANCED(MRPT_BUILD_CLANG_PEDANTIC)

	# High level of warnings.
	# no-unused-private-field: clang seems to complain in templates without reason.
 	SET(CMAKE_CXX_FLAGS "${CMAKE_CXX_FLAGS} ${CMAKE_CONFIGURE_CFLAGS} -Wall -Wno-unused-private-field")
 	SET(CMAKE_C_FLAGS "${CMAKE_C_FLAGS} ${CMAKE_CONFIGURE_CFLAGS}")

	# Use "modern" C99 ! ;-)
 	SET(CMAKE_C_FLAGS "${CMAKE_C_FLAGS} -std=c99")

	# Use modern C++11
 	SET(CMAKE_CXX_FLAGS "${CMAKE_CXX_FLAGS} -std=c++11")

	IF(NOT APPLE) # any reason for not using it in all platforms?
	# Use the libstdc++ lib vs. libc++, to avoid some build errors in MacOS
		SET(CMAKE_CXX_FLAGS "${CMAKE_CXX_FLAGS} -stdlib=libstdc++")
		SET(CMAKE_EXE_LINKER_FLAGS "${CMAKE_EXE_LINKER_FLAGS} -stdlib=libstdc++")
		SET(CMAKE_SHARED_LINKER_FLAGS "${CMAKE_SHARED_LINKER_FLAGS} -stdlib=libstdc++")
	ENDIF(NOT APPLE)

	# This is to fix the compilation of C++ templates
	SET(CMAKE_CXX_FLAGS "${CMAKE_CXX_FLAGS} -fdelayed-template-parsing")

endif()

# Shared options between GCC and CLANG:
# ======================================
if (${CMAKE_CXX_COMPILER_ID} STREQUAL "Clang" OR CMAKE_COMPILER_IS_GNUCXX)
	IF(MRPT_WARNINGS_ARE_ERRORS)
		SET(CMAKE_CXX_FLAGS "${CMAKE_CXX_FLAGS} -Werror")
		SET(CMAKE_C_FLAGS "${CMAKE_C_FLAGS} -Werror")
	ENDIF(MRPT_WARNINGS_ARE_ERRORS)

	# We need pthread's
	IF (UNIX AND NOT APPLE)
		SET(CMAKE_CXX_FLAGS "${CMAKE_CXX_FLAGS} -pthread")
	ENDIF(UNIX AND NOT APPLE)

	IF(CMAKE_BUILD_TYPE MATCHES "Debug")
		SET(EXTRA_CPP_FLAGS "${EXTRA_CPP_FLAGS} -g")
		ADD_DEFINITIONS( -D_DEBUG)
		ADD_DEFINITIONS( -DDEBUG)
	ENDIF(CMAKE_BUILD_TYPE MATCHES "Debug")

	# Profiling?
	IF(MRPT_ENABLE_PROFILING)
		SET(EXTRA_CPP_FLAGS "${EXTRA_CPP_FLAGS} -pg -g")
	ELSEIF(MRPT_ENABLE_PROFILING)
		# Remove unreferenced functions: function level linking
        # Remove unreferenced functions: function level linking
        if(NOT APPLE)
			SET(CMAKE_CXX_FLAGS "${CMAKE_CXX_FLAGS} -ffunction-sections")
        endif(NOT APPLE)
	ENDIF(MRPT_ENABLE_PROFILING)

	# Whole program optimization
	IF(MRPT_WHOLE_PROGRAM_OPTIMIZATION)
		SET(CMAKE_CXX_FLAGS "${CMAKE_CXX_FLAGS} --combine")
		SET(MRPT_EXES_CXX_FLAGS "${MRPT_EXES_CXX_FLAGS} -fwhole-program --combine")
	ENDIF(MRPT_WHOLE_PROGRAM_OPTIMIZATION)


	# "-mtune=native" generates code optimized for the detected current processor.
	if (WIN32 OR "${CMAKE_MRPT_ARCH}" MATCHES ".*86" OR "${CMAKE_MRPT_ARCH}" MATCHES "amd64")
		set(opt_native_def ON)
	endif (WIN32 OR "${CMAKE_MRPT_ARCH}" MATCHES ".*86" OR "${CMAKE_MRPT_ARCH}" MATCHES "amd64")

	SET( MRPT_OPTIMIZE_NATIVE ${opt_native_def} CACHE BOOL "GCC/clang optimizations for current processor (-mtune=native). Requires GCC 4.2+")

	IF(CMAKE_BUILD_TYPE STREQUAL "Debug")  # Not in debug!
		SET(MRPT_OPTIMIZE_NATIVE OFF)
	ENDIF(CMAKE_BUILD_TYPE STREQUAL "Debug")

	IF(CMAKE_MRPT_USE_DEB_POSTFIXS OR CMAKE_MRPT_IS_RPM_PACKAGE)
		# If we're building a Debian package, just DO NOT use -mtune=native
		SET(EXTRA_CPP_FLAGS ${CFLAGS})
	ELSE(CMAKE_MRPT_USE_DEB_POSTFIXS OR CMAKE_MRPT_IS_RPM_PACKAGE)
		IF(MRPT_OPTIMIZE_NATIVE AND NOT CMAKE_BUILD_TYPE STREQUAL "Debug")
			SET(EXTRA_CPP_FLAGS "${EXTRA_CPP_FLAGS} -O3 -mtune=native ")
		ENDIF(MRPT_OPTIMIZE_NATIVE AND NOT CMAKE_BUILD_TYPE STREQUAL "Debug")
	ENDIF(CMAKE_MRPT_USE_DEB_POSTFIXS OR CMAKE_MRPT_IS_RPM_PACKAGE)

	# "-ffast-math"
	SET( MRPT_OPTIMIZE_FFAST-MATH OFF CACHE BOOL "GCC/clang optimization for floating math (-ffast-math).")
	IF(MRPT_OPTIMIZE_FFAST-MATH)
		SET(EXTRA_CPP_FLAGS "${EXTRA_CPP_FLAGS} -ffast-math")
	ENDIF(MRPT_OPTIMIZE_FFAST-MATH)

	# SSE2?
	IF (CMAKE_MRPT_HAS_SSE2)
		SET(EXTRA_CPP_FLAGS "${EXTRA_CPP_FLAGS} -msse2 -funroll-loops")
		IF (CMAKE_COMPILER_IS_GNUCXX)
			SET(EXTRA_CPP_FLAGS "${EXTRA_CPP_FLAGS} -mfpmath=sse")
		ENDIF(CMAKE_COMPILER_IS_GNUCXX)
	ENDIF(CMAKE_MRPT_HAS_SSE2)

	# SSE3?
	IF (CMAKE_MRPT_HAS_SSE3)
		SET(EXTRA_CPP_FLAGS "${EXTRA_CPP_FLAGS} -msse3 -mssse3")
	ENDIF(CMAKE_MRPT_HAS_SSE3)

	# SSE4*?
	IF (CMAKE_MRPT_HAS_SSE4_1)
		SET(EXTRA_CPP_FLAGS "${EXTRA_CPP_FLAGS} -msse4.1")
	ENDIF(CMAKE_MRPT_HAS_SSE4_1)
	IF (CMAKE_MRPT_HAS_SSE4_2)
		SET(EXTRA_CPP_FLAGS "${EXTRA_CPP_FLAGS} -msse4.2")
	ENDIF(CMAKE_MRPT_HAS_SSE4_2)
	IF (CMAKE_MRPT_HAS_SSE4_A)
		SET(EXTRA_CPP_FLAGS "${EXTRA_CPP_FLAGS} -msse4a")
	ENDIF(CMAKE_MRPT_HAS_SSE4_A)

endif ()

# Add user supplied extra options (optimization, etc...)
# ==========================================================
SET(CMAKE_CXX_FLAGS "${CMAKE_CXX_FLAGS} ${EXTRA_CPP_FLAGS} ${USER_EXTRA_CPP_FLAGS}")
SET(CMAKE_C_FLAGS "${CMAKE_C_FLAGS} ${EXTRA_CPP_FLAGS} ${USER_EXTRA_CPP_FLAGS}")


# Some tricks for MSVC:
if(MSVC)
	STRING(REGEX REPLACE "/EHsc" "/EHa" CMAKE_CXX_FLAGS "${CMAKE_CXX_FLAGS}")
	SET(CMAKE_CXX_FLAGS_RELEASE "${CMAKE_CXX_FLAGS_RELEASE} /GS-")

	if (COMPILE_IN_PARALLEL)
		SET(CMAKE_CXX_FLAGS "${CMAKE_CXX_FLAGS} /MP")  # Multi-CPU parallel compilation (Suggested by  robert.schattschneide)
	endif (COMPILE_IN_PARALLEL)

	# For MSVC to avoid the C1128 error about too large object files:
	SET(CMAKE_CXX_FLAGS "${CMAKE_CXX_FLAGS} /bigobj")

endif(MSVC)

IF(CMAKE_COMPILER_IS_GNUCXX AND NOT APPLE)
	# --as-needed: Avoid unnecesary libraries (.so dependencies):
	#SET(CMAKE_EXE_LINKER_FLAGS "${CMAKE_EXE_LINKER_FLAGS} -Wl,--as-needed")
	#SET(CMAKE_SHARED_LINKER_FLAGS "${CMAKE_SHARED_LINKER_FLAGS} -Wl,--as-needed")
ENDIF(CMAKE_COMPILER_IS_GNUCXX AND NOT APPLE)

IF($ENV{VERBOSE})
	MESSAGE(STATUS "Final CMAKE_CXX_FLAGS: ${CMAKE_CXX_FLAGS}")
	MESSAGE(STATUS "Final CMAKE_EXE_LINKER_FLAGS: ${CMAKE_EXE_LINKER_FLAGS}")
	MESSAGE(STATUS "Final CMAKE_SHARED_LINKER_FLAGS: ${CMAKE_SHARED_LINKER_FLAGS}")
	MESSAGE(STATUS "Final MRPTLIB_LINKER_LIBS: ${MRPTLIB_LINKER_LIBS}")
ENDIF($ENV{VERBOSE})

# Save libs and executables in the same place
SET( LIBRARY_OUTPUT_PATH ${MRPT_BINARY_DIR}/lib CACHE PATH "Output directory for libraries" )
SET( EXECUTABLE_OUTPUT_PATH ${MRPT_BINARY_DIR}/bin CACHE PATH "Output directory for applications" )
SET( MEX_LIBRARY_OUTPUT_PATH ${MRPT_BINARY_DIR}/mex/+mrpt CACHE PATH "Output directory for mex functions" )
SET( MEX_EXECUTABLE_OUTPUT_PATH ${MRPT_BINARY_DIR}/mex/test CACHE PATH "Output directory for executable mexs" )

#--------------------------------------------------------------
# If we are building the final step of the Debian package,
#  save each library files in the corresponding directories:
#--------------------------------------------------------------
IF(CMAKE_MRPT_USE_DEB_POSTFIXS)
	# Values when building a Debian package ---------------
	MESSAGE(STATUS "** mrpt cmake: Using Debian post-fix for install directories **")
	IF(CMAKE_BUILD_TYPE STREQUAL "Debug")
		# Debug packages
		SET(libmrpt_dev_INSTALL_PREFIX "${CMAKE_INSTALL_PREFIX}/libmrpt-dbg/usr/")
	ELSE(CMAKE_BUILD_TYPE STREQUAL "Debug")
		# Normal packages
		SET(libmrpt_dev_INSTALL_PREFIX "${CMAKE_INSTALL_PREFIX}/libmrpt-dev/usr/")
	ENDIF(CMAKE_BUILD_TYPE STREQUAL "Debug")

	SET(mrpt_apps_INSTALL_PREFIX "${CMAKE_INSTALL_PREFIX}/mrpt-apps/usr/")
	SET(mrpt_doc_INSTALL_PREFIX "${CMAKE_INSTALL_PREFIX}/mrpt-doc/usr/")
	SET(mrpt_common_INSTALL_PREFIX "${CMAKE_INSTALL_PREFIX}/mrpt-common/usr/")
	SET(mrpt_pkgconfig_INSTALL_PREFIX "/usr")	# Values when building a Debian package
ELSE(CMAKE_MRPT_USE_DEB_POSTFIXS)
	# Values under normal conditions -----------------------
	SET(libmrpt_dev_INSTALL_PREFIX "")
	SET(mrpt_apps_INSTALL_PREFIX "")
	SET(mrpt_doc_INSTALL_PREFIX "")
	SET(mrpt_common_INSTALL_PREFIX "")
	SET(mrpt_pkgconfig_INSTALL_PREFIX "${CMAKE_INSTALL_PREFIX}") 	# Values under normal conditions
ENDIF(CMAKE_MRPT_USE_DEB_POSTFIXS)

# Remove /STACK:10000000 set by CMake. This value for stack size
# is very high, limiting the number of threads we can spawn.
# Default value used by Windows is 1MB which is good enough.
# By: Sahn Lam, @ CMake mailing list
STRING(REGEX REPLACE "/STACK:[0-9]+" "/STACK:1000000" CMAKE_EXE_LINKER_FLAGS "${CMAKE_EXE_LINKER_FLAGS}")
STRING(REGEX REPLACE "/STACK:[0-9]+" "/STACK:1000000" CMAKE_SHARED_LINKER_FLAGS "${CMAKE_SHARED_LINKER_FLAGS}")


# This will become a list with all libraries to be built, and their
#  dependencies stored in "mrpt-${name}_LIB_DEPS"
SET(ALL_MRPT_LIBS "" CACHE INTERNAL "")  # This emulates global vars

# ----------------------------------------------------------------------------
#      					PROCESS SUBDIRECTORIES:
# ----------------------------------------------------------------------------
add_subdirectory(otherlibs)   # The third-party libraries
add_subdirectory(libs)        # The MRPT C++ libraries:

SET( BUILD_APPLICATIONS ON CACHE BOOL "If you only want the MRPT libraries, disable this.")
IF(BUILD_APPLICATIONS)
	add_subdirectory(apps)    # The applications:
ENDIF(BUILD_APPLICATIONS)

IF(BUILD_MATLAB)
        add_subdirectory(mex/apps)# The MEX applications
ENDIF(BUILD_MATLAB)

# Documentation targets (must be AFTER "apps" because it uses the aux program "mrpt-perfdata2html")
add_subdirectory(doc)

#   UNIT TESTS:
# ----------------------------------------------------------------------------
SET( BUILD_TESTING ON CACHE BOOL "Build MRPT tests")
IF( BUILD_TESTING)
	# Try using libgtest (Google testing library) from the system, if available
	# Note: In gtest 1.6.0 things changed and there's no prebuilt system lib anymore.
	# TODO: Is it possible to compile here the /usr/src/gtest/ sources??
	IF(${CMAKE_CXX_COMPILER_ID} STREQUAL "Clang" AND APPLE)
		add_definitions(-DGTEST_USE_OWN_TR1_TUPLE=1)
	ENDIF()
	add_subdirectory(${CMAKE_MRPT_GTEST_SRC_DIR})  # Build gtest from sources
	add_subdirectory(tests)  # Build my tests
ENDIF( BUILD_TESTING)

include(cmakemodules/script_create_MRPTConfig.cmake REQUIRED)  # Generate the MRPTConfig.cmake & configure files

#-----------------------------------
# The python bindings
# *Note*: This must be AFTER the generation of the MRPTConfig.cmake files
include(cmakemodules/script_python_bindings.cmake REQUIRED)     # Support for python

# Prepare CPack params for building binary packages (has to be after the apps/)
include(cmakemodules/script_setup_cpack.cmake REQUIRED)

# ----------------------------------------------------------------------------
#  Hide some variables to the user, just show the important variables:
# ----------------------------------------------------------------------------
MARK_AS_ADVANCED(FORCE
	CMAKE_BACKWARDS_COMPATIBILITY
	wxWidgets_CONFIGURATION
	wxWidgets_LIB_DIR
	wxWidgets_USE_REL_AND_DBG
	wxWidgets_wxrc_EXECUTABLE
)

#-----------------------------------
# The examples
# *Note*: This must be AFTER the generation of the MRPTConfig.cmake files
#-----------------------------------
add_definitions(-DMRPT_OPENCV_SRC_DIR="${MRPT_OPENCV_SRC_DIR}")
SET(MRPT_DIR ${MRPT_BINARY_DIR})
include(cmakemodules/DefineExamples.cmake REQUIRED)

SET(IS_DEBIAN_DBG_PKG 0)
IF (CMAKE_MRPT_USE_DEB_POSTFIXS AND CMAKE_BUILD_TYPE STREQUAL "Debug")
	SET(IS_DEBIAN_DBG_PKG 1)
ENDIF (CMAKE_MRPT_USE_DEB_POSTFIXS AND CMAKE_BUILD_TYPE STREQUAL "Debug")

# Build list of files to install, packages, etc.
include(cmakemodules/script_install_commands.cmake REQUIRED)

# Summary
include(cmakemodules/script_show_final_summary.cmake REQUIRED)<|MERGE_RESOLUTION|>--- conflicted
+++ resolved
@@ -425,21 +425,7 @@
 # GNU GCC options ================================
 IF(CMAKE_COMPILER_IS_GNUCXX)
 	# Wall & pedantic?
-	#IF(APPLE)
-		SET(MRPT_BUILD_GCC_PEDANTIC_DEFAULT "OFF")
-<<<<<<< HEAD
-	ELSE(APPLE)
-		SET(MRPT_BUILD_GCC_PEDANTIC_DEFAULT "ON")
-
-
-
-	ENDIF(APPLE)
-=======
-	#ELSE(APPLE)
-	#	SET(MRPT_BUILD_GCC_PEDANTIC_DEFAULT "ON")
-	#ENDIF(APPLE)
->>>>>>> e68206f6
-
+	SET(MRPT_BUILD_GCC_PEDANTIC_DEFAULT "OFF")
 	SET( MRPT_BUILD_GCC_PEDANTIC ${MRPT_BUILD_GCC_PEDANTIC_DEFAULT} CACHE BOOL "Enable pedantic error detection (with GCC only)")
 	MARK_AS_ADVANCED(MRPT_BUILD_GCC_PEDANTIC)
 
